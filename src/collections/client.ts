--- conflicted
+++ resolved
@@ -63,27 +63,10 @@
    *            You can also have it formed for you using utils.createAstraUri()
    * @returns MongoClient
    */
-<<<<<<< HEAD
   static async connect(uri: string, options?: ClientOptions | null): Promise<Client> {
     const parsedUri = parseUri(uri);
     const client = new Client(parsedUri.baseUrl, {
       applicationToken: options?.applicationToken ? options?.applicationToken : parsedUri.applicationToken,
-      baseApiPath: options?.baseApiPath ? options?.baseApiPath : parsedUri.baseApiPath,
-      keyspaceName: options?.keyspaceName ? options?.keyspaceName : parsedUri.keyspaceName,
-      logLevel: options?.logLevel,
-      authHeaderName: options?.authHeaderName,
-    });
-    await client.connect();
-=======
-  static async connect(uri: string, options?: ClientOptions | null, cb?: ClientCallback): Promise<Client> {
-    if (typeof options === 'function') {
-      cb = options;
-      options = null;
-    }
-    return executeOperation(async () => {
-      const parsedUri = parseUri(uri);
-      const client = new Client(parsedUri.baseUrl, {
-        applicationToken: options?.applicationToken ? options?.applicationToken : parsedUri.applicationToken,
         baseApiPath: options?.baseApiPath ? options?.baseApiPath : parsedUri.baseApiPath,
         keyspaceName: options?.keyspaceName ? options?.keyspaceName : parsedUri.keyspaceName,
         logLevel: options?.logLevel,
@@ -91,9 +74,8 @@
         username: options?.username,
         password: options?.password,
         authUrl: options?.authUrl
-      });
-      await client.connect();
->>>>>>> 01d2f304
+    });
+    await client.connect();
 
     return client;
   }
