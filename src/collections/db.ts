--- conflicted
+++ resolved
@@ -68,18 +68,11 @@
                     ...(options == null ? {} : { options })
                 }
             };
-<<<<<<< HEAD
-            return await this.httpClient.executeCommand(command, createCollectionOptionsKeys);
-=======
-            if (options != null) {
-                command.createCollection.options = options;
-            }
             return await this.httpClient.executeCommandWithUrl(
                 this.httpBasePath,
                 command,
                 createCollectionOptionsKeys
             );
->>>>>>> 4d794590
         });
     }
 
