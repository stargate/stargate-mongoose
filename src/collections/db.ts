--- conflicted
+++ resolved
@@ -62,29 +62,12 @@
    */
     async createCollection(collectionName: string, options?: CreateCollectionOptions) {
         return executeOperation(async () => {
-<<<<<<< HEAD
-            type CreateCollectionCommand = {
-              createCollection: {
-                name: string,
-                options?: CreateCollectionOptions
-              }
-            };
-            const command: CreateCollectionCommand = {
-                createCollection: {
-                    name: collectionName
-                }
-            };
-            if (options != null) {
-                command.createCollection.options = options;
-            }
-=======
             const command = {
                 createCollection: {
                     name: collectionName,
                     ...(options == null ? {} : { options })
                 }
             };
->>>>>>> 9cfdbc9d
             return await this.httpClient.executeCommandWithUrl(
                 this.httpBasePath,
                 command,
