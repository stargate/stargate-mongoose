// Copyright DataStax, Inc.
//
// Licensed under the Apache License, Version 2.0 (the "License");
// you may not use this file except in compliance with the License.
// You may obtain a copy of the License at
//
// http://www.apache.org/licenses/LICENSE-2.0
//
// Unless required by applicable law or agreed to in writing, software
// distributed under the License is distributed on an "AS IS" BASIS,
// WITHOUT WARRANTIES OR CONDITIONS OF ANY KIND, either express or implied.
// See the License for the specific language governing permissions and
// limitations under the License.

import _ from 'lodash';
import {
  DeleteResult,
  InsertOneResult,
  ModifyResult,
  ObjectId,
  UpdateResult
} from 'mongodb';
import { FindCursor, FindOptions } from './cursor';
import { HTTPClient } from '@/src/client';
import { executeOperation } from './utils';
import { inspect } from 'util';
import mpath from 'mpath';
import { InsertManyResult } from 'mongoose';
import { logger } from '@/src/logger';

// https://github.com/mongodb/node-mongodb-native/pull/3323
type JSONAPIUpdateResult = Omit<UpdateResult, 'upsertedId' | 'upsertedCount'> & { upsertedId: ObjectId | null, upsertedCount: number | null };

export interface DeleteOneOptions {
  sort?: Record<string, 1 | -1>;
}

export interface FindOneOptions {
  sort?: Record<string, 1 | -1>;
}

export interface FindOneAndDeleteOptions {
  sort?: Record<string, 1 | -1>;
}

export interface FindOneAndReplaceOptions {
  upsert?: boolean;
  returnDocument?: 'before' | 'after';
  sort?: Record<string, 1 | -1>;
}

export interface FindOneAndUpdateOptions {
  upsert?: boolean;
  returnDocument?: 'before' | 'after';
  sort?: Record<string, 1 | -1>;
}

export { FindOptions } from './cursor';

export interface InsertManyOptions {
  ordered?: boolean;
}

export interface UpdateOneOptions {
  upsert?: boolean;
}

export interface UpdateManyOptions {
  upsert?: boolean;
}

export class Collection {
  httpClient: any;
  name: string;
  collectionName: string;

  /**
   *
   * @param httpClient
   * @param name
   */
  constructor(httpClient: HTTPClient, name: string) {
    if (!name) {
      throw new Error('Collection name is required');
    }
    // use a clone of the underlying http client to support multiple collections from a single db
    this.httpClient = _.cloneDeep(httpClient);
    this.httpClient.baseUrl += `/${name}`;
    this.name = name;
    this.collectionName = name;
  }

  /**
   *
   * @param mongooseDoc
   * @param options
   * @returns Promise
   */
  async insertOne(document: Record<string, any>) {
    return executeOperation(async (): Promise<InsertOneResult> => {
      let command = {
        insertOne: {
          document
        }
      };
      const resp = await this.httpClient.executeCommand(command);
      return {
        acknowledged: true,
        insertedId: resp.status.insertedIds[0]
      };
    });
  }

  async insertMany(documents: Record<string, any>[], options?: InsertManyOptions) {
    return executeOperation(async (): Promise<InsertManyResult<any>> => {
      const command = {
        insertMany: {
          documents,
          options
        }
      };
      const resp = await this.httpClient.executeCommand(command);
      return {
        acknowledged: true,
        insertedCount: resp.status.insertedIds?.length || 0,
        insertedIds: resp.status.insertedIds
      };
    });
  }

  async updateOne(filter: Record<string, any>, update: Record<string, any>, options?: UpdateOneOptions) {
    return executeOperation(async (): Promise<JSONAPIUpdateResult> => {
      const command = {
        updateOne: {
          filter,
          update,
          options
        }
      };
      const updateOneResp = await this.httpClient.executeCommand(command);
      let resp = {
        modifiedCount: updateOneResp.status.modifiedCount,
        matchedCount: updateOneResp.status.matchedCount,
        acknowledged: true
      } as JSONAPIUpdateResult;
      if (updateOneResp.status.upsertedId) {
        resp.upsertedId = updateOneResp.status.upsertedId;
        resp.upsertedCount = 1;
      }
      return resp;
    });
  }

  async updateMany(filter: Record<string, any>, update: Record<string, any>, options?: UpdateManyOptions) {
    return executeOperation(async (): Promise<JSONAPIUpdateResult> => {
      const command = {
        updateMany: {
          filter,
          update,
          options
        }
      };
      const updateManyResp = await this.httpClient.executeCommand(command);
      if (updateManyResp.status.moreData) {
        throw new StargateMongooseError(`More than ${updateManyResp.status.modifiedCount} records found for update by the server`, command);
      }
      let resp = {
        modifiedCount: updateManyResp.status.modifiedCount,
        matchedCount: updateManyResp.status.matchedCount,
        acknowledged: true,
      } as JSONAPIUpdateResult;
      if (updateManyResp.status.upsertedId) {
        resp.upsertedId = updateManyResp.status.upsertedId;
        resp.upsertedCount = 1;
      }
      return resp;
    });
  }

  async replaceOne(filter: any, replacement: any, options?: any) {
    throw new Error('Not Implemented');
  }

  async deleteOne(filter: Record<string, any>, options?: DeleteOneOptions): Promise<DeleteResult> {
    return executeOperation(async (): Promise<DeleteResult> => {
      type DeleteOneCommand = {
        deleteOne: {
          filter?: Object,
          sort?: Record<string, 1 | -1>
        }
      };
      const command: DeleteOneCommand = {
        deleteOne: {
          filter
        }
      };
      if (options?.sort) {
        command.deleteOne.sort = options.sort;
      }
      const deleteOneResp = await this.httpClient.executeCommand(command);
      return {
        acknowledged: true,
        deletedCount: deleteOneResp.status.deletedCount
      };
    });
  }

  async deleteMany(filter: Record<string, any>): Promise<DeleteResult> {
    return executeOperation(async (): Promise<DeleteResult> => {
      const command = {
        deleteMany: {
          filter
        }
      };
      const deleteManyResp = await this.httpClient.executeCommand(command);
      if (deleteManyResp.status.moreData) {
        throw new StargateMongooseError(`More records found to be deleted even after deleting ${deleteManyResp.status.deletedCount} records`, command);
      }
      return {
        acknowledged: true,
        deletedCount: deleteManyResp.status.deletedCount
      };
    });
  }

  find(filter: Record<string, any>, options?: FindOptions): FindCursor {
    const cursor = new FindCursor(this, filter, options);
    return cursor;
  }

  async findOne(filter: Record<string, any>, options?: FindOneOptions): Promise<Record<string, any> | null> {
    return executeOperation(async (): Promise<Record<string, any> | null> => {
      type FindOneCommand = {
        findOne: {
          filter?: Record<string, any>,
          options?: Record<string, any>,
          sort?: Record<string, any>
        }
      };
      const command: FindOneCommand = {
        findOne: {
          filter,
          options
        }
      };

      if (options?.sort) {
        command.findOne.sort = options.sort;
      }

      const resp = await this.httpClient.executeCommand(command);
      return resp.data.document;
    });
  }

  async findOneAndReplace(filter: Record<string, any>, replacement: Record<string, any>, options?: FindOneAndReplaceOptions): Promise<ModifyResult> {
    return executeOperation(async (): Promise<ModifyResult> => {
      type FindOneAndReplaceCommand = {
        findOneAndReplace: {
          filter?: Object,
          replacement?: Object,
          options?: Object,
          sort?: Object
        }
      };
      const command: FindOneAndReplaceCommand = {
        findOneAndReplace: {
          filter,
          replacement,
          options
        }
      };
      if (options?.sort) {
        command.findOneAndReplace.sort = options.sort;
        delete options.sort;
      }
      const resp = await this.httpClient.executeCommand(command);
      return {
<<<<<<< HEAD
        value : resp.data?.document,
        ok : 1
=======
        value: resp.data?.docs[0],
        ok: 1
>>>>>>> 703cad2a
      };
    });
  }

  async distinct(key: any, filter: any, options?: any) {
    throw new Error('Not Implemented');
  }

  async countDocuments(filter?: Record<string, any>): Promise<number> {
    return executeOperation(async (): Promise<number> => {
      const command = {
        countDocuments: {
          filter
        }
      };
      const resp = await this.httpClient.executeCommand(command);
      return resp.status.count;
    });
  }

  async findOneAndDelete(filter: Record<string, any>, options?: FindOneAndDeleteOptions): Promise<ModifyResult> {
    type FindOneAndDeleteCommand = {
      findOneAndDelete: {
        filter?: Object,
        sort?: Object
      }
    };
    const command: FindOneAndDeleteCommand = {
      findOneAndDelete: {
        filter
      }
    };
    if (options?.sort) {
      command.findOneAndDelete.sort = options.sort;
    }

    const resp = await this.httpClient.executeCommand(command);
    return {
<<<<<<< HEAD
      value : resp.data?.document,
      ok : 1
=======
      value: resp.data?.docs[0],
      ok: 1
>>>>>>> 703cad2a
    };
  }

  /** 
   * @deprecated
   */
  async count(filter?: Record<string, any>) {
    return this.countDocuments(filter);
  }

  async findOneAndUpdate(filter: Record<string, any>, update: Record<string, any>, options?: FindOneAndUpdateOptions): Promise<ModifyResult> {
    return executeOperation(async (): Promise<ModifyResult> => {
      type FindOneAndUpdateCommand = {
        findOneAndUpdate: {
          filter?: Object,
          update?: Object,
          options?: Object,
          sort?: Object
        }
      };
      const command: FindOneAndUpdateCommand = {
        findOneAndUpdate: {
          filter,
          update,
          options
        }
      };
      if (options?.sort) {
        command.findOneAndUpdate.sort = options.sort;
        delete options.sort;
      }
      const resp = await this.httpClient.executeCommand(command);
      return {
<<<<<<< HEAD
        value : resp.data?.document,
        ok : 1
=======
        value: resp.data?.docs[0],
        ok: 1
>>>>>>> 703cad2a
      };
    });
  }

  /**
   *
   * @param index
   * @param options
   * @returns any
   */
  async createIndex(index: any, options: any) {
    throw new Error('Not Implemented');
  }

  /**
   *
   * @param index
   * @param options
   * @returns any
   */
  async dropIndexes(index: any, options: any) {
    throw new Error('Not Implemented');
  }
}

export class StargateMongooseError extends Error {
  command: Record<string, any>;
  constructor(message: any, command: Record<string, any>) {
    const commandName = Object.keys(command)[0] || 'unknown';
    super(`Command "${commandName}" failed with the following error: ${message}`);
    this.command = command;
  }
}<|MERGE_RESOLUTION|>--- conflicted
+++ resolved
@@ -276,13 +276,8 @@
       }
       const resp = await this.httpClient.executeCommand(command);
       return {
-<<<<<<< HEAD
         value : resp.data?.document,
         ok : 1
-=======
-        value: resp.data?.docs[0],
-        ok: 1
->>>>>>> 703cad2a
       };
     });
   }
@@ -321,13 +316,8 @@
 
     const resp = await this.httpClient.executeCommand(command);
     return {
-<<<<<<< HEAD
       value : resp.data?.document,
       ok : 1
-=======
-      value: resp.data?.docs[0],
-      ok: 1
->>>>>>> 703cad2a
     };
   }
 
@@ -361,13 +351,8 @@
       }
       const resp = await this.httpClient.executeCommand(command);
       return {
-<<<<<<< HEAD
         value : resp.data?.document,
         ok : 1
-=======
-        value: resp.data?.docs[0],
-        ok: 1
->>>>>>> 703cad2a
       };
     });
   }
