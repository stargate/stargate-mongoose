// Copyright DataStax, Inc.
//
// Licensed under the Apache License, Version 2.0 (the "License");
// you may not use this file except in compliance with the License.
// You may obtain a copy of the License at
//
// http://www.apache.org/licenses/LICENSE-2.0
//
// Unless required by applicable law or agreed to in writing, software
// distributed under the License is distributed on an "AS IS" BASIS,
// WITHOUT WARRANTIES OR CONDITIONS OF ANY KIND, either express or implied.
// See the License for the specific language governing permissions and
// limitations under the License.

import {
    DeleteResult,
    InsertOneResult,
    ModifyResult,
    ObjectId,
    UpdateResult
} from 'mongodb';
import {FindCursor} from './cursor';
import {HTTPClient} from '@/src/client';
import {executeOperation, setDefaultIdForUpsert} from './utils';
import {InsertManyResult} from 'mongoose';
import {
    DeleteOneOptions,
    FindOneAndDeleteOptions,
    findOneAndReplaceInternalOptionsKeys,
    FindOneAndReplaceOptions,
    findOneAndUpdateInternalOptionsKeys,
    FindOneAndUpdateOptions,
    FindOneOptions,
    insertManyInternalOptionsKeys,
    InsertManyOptions,
    updateManyInternalOptionsKeys,
    UpdateManyOptions,
    updateOneInternalOptionsKeys,
    UpdateOneOptions,
    FindOptions,
    SortOption,
} from './options';

// https://github.com/mongodb/node-mongodb-native/pull/3323
type JSONAPIUpdateResult = Omit<UpdateResult, 'upsertedId' | 'upsertedCount'> & { upsertedId: ObjectId | null, upsertedCount: number | null };

export class Collection {
    httpClient: any;
    name: string;
    collectionName: string;

    /**
   *
   * @param httpClient
   * @param name
   */
    constructor(httpClient: HTTPClient, name: string) {
        if (!name) {
            throw new Error('Collection name is required');
        }
        // use a clone of the underlying http client to support multiple collections from a single db
        this.httpClient = new HTTPClient({
            baseUrl: httpClient.baseUrl + `/${name}`,
            username: httpClient.username,
            password: httpClient.password,
            authUrl: httpClient.authUrl,
            applicationToken: httpClient.applicationToken,
            authHeaderName: httpClient.authHeaderName,
            isAstra: httpClient.isAstra,
            logSkippedOptions: httpClient.logSkippedOptions
        });
        this.name = name;
        this.collectionName = name;
    }

    async insertOne(document: Record<string, any>) {
        return executeOperation(async (): Promise<InsertOneResult> => {
            const command = {
                insertOne: {
                    document
                }
            };
            const resp = await this.httpClient.executeCommand(command, null);
            return {
                acknowledged: true,
                insertedId: resp.status.insertedIds[0]
            };
        });
    }

    async insertMany(documents: Record<string, any>[], options?: InsertManyOptions) {
        return executeOperation(async (): Promise<InsertManyResult<any>> => {
            const command = {
                insertMany: {
                    documents,
                    options
                }
            };
            const resp = await this.httpClient.executeCommand(command, insertManyInternalOptionsKeys);
            return {
                acknowledged: true,
                insertedCount: resp.status.insertedIds?.length || 0,
                insertedIds: resp.status.insertedIds
            };
        });
    }

<<<<<<< HEAD
  async updateOne(filter: Record<string, any>, update: Record<string, any>, options?: UpdateOneOptions) {
    return executeOperation(async (): Promise<JSONAPIUpdateResult> => {
      type UpdateOneCommand = {
        updateOne: {
          filter?: Record<string, any>,
          sort?: SortOption,
          update?: Record<string, any>,
          options?: UpdateOneOptions
        }
      }
      const command: UpdateOneCommand = {
        updateOne: {
          filter,
          update,
          options
        }
      };
      if (options?.sort != null) {
        command.updateOne.sort = options?.sort;
      }
      setDefaultIdForUpsert(command.updateOne);
      const updateOneResp = await this.httpClient.executeCommand(command, updateOneInternalOptionsKeys);
      let resp = {
        modifiedCount: updateOneResp.status.modifiedCount,
        matchedCount: updateOneResp.status.matchedCount,
        acknowledged: true
      } as JSONAPIUpdateResult;
      if (updateOneResp.status.upsertedId) {
        resp.upsertedId = updateOneResp.status.upsertedId;
        resp.upsertedCount = 1;
      }
      return resp;
    });
  }
=======
    async updateOne(filter: Record<string, any>, update: Record<string, any>, options?: UpdateOneOptions) {
        return executeOperation(async (): Promise<JSONAPIUpdateResult> => {
            const command = {
                updateOne: {
                    filter,
                    update,
                    options
                }
            };
            setDefaultIdForUpsert(command.updateOne);
            const updateOneResp = await this.httpClient.executeCommand(command, updateOneInternalOptionsKeys);
            const resp = {
                modifiedCount: updateOneResp.status.modifiedCount,
                matchedCount: updateOneResp.status.matchedCount,
                acknowledged: true
            } as JSONAPIUpdateResult;
            if (updateOneResp.status.upsertedId) {
                resp.upsertedId = updateOneResp.status.upsertedId;
                resp.upsertedCount = 1;
            }
            return resp;
        });
    }
>>>>>>> 4cfb860f

    async updateMany(filter: Record<string, any>, update: Record<string, any>, options?: UpdateManyOptions) {
        return executeOperation(async (): Promise<JSONAPIUpdateResult> => {
            const command = {
                updateMany: {
                    filter,
                    update,
                    options
                }
            };
            setDefaultIdForUpsert(command.updateMany);
            const updateManyResp = await this.httpClient.executeCommand(command, updateManyInternalOptionsKeys);
            if (updateManyResp.status.moreData) {
                throw new StargateMongooseError(`More than ${updateManyResp.status.modifiedCount} records found for update by the server`, command);
            }
            const resp = {
                modifiedCount: updateManyResp.status.modifiedCount,
                matchedCount: updateManyResp.status.matchedCount,
                acknowledged: true,
            } as JSONAPIUpdateResult;
            if (updateManyResp.status.upsertedId) {
                resp.upsertedId = updateManyResp.status.upsertedId;
                resp.upsertedCount = 1;
            }
            return resp;
        });
    }

    async deleteOne(filter: Record<string, any>, options?: DeleteOneOptions): Promise<DeleteResult> {
        return executeOperation(async (): Promise<DeleteResult> => {
      type DeleteOneCommand = {
        deleteOne: {
          filter?: Record<string, any>,
          sort?: SortOption
        }
      };
      const command: DeleteOneCommand = {
          deleteOne: {
              filter
          }
      };
      if (options?.sort) {
          command.deleteOne.sort = options.sort;
      }
      const deleteOneResp = await this.httpClient.executeCommand(command, null);
      return {
          acknowledged: true,
          deletedCount: deleteOneResp.status.deletedCount
      };
        });
    }

    async deleteMany(filter: Record<string, any>): Promise<DeleteResult> {
        return executeOperation(async (): Promise<DeleteResult> => {
            const command = {
                deleteMany: {
                    filter
                }
            };
            const deleteManyResp = await this.httpClient.executeCommand(command, null);
            if (deleteManyResp.status.moreData) {
                throw new StargateMongooseError(`More records found to be deleted even after deleting ${deleteManyResp.status.deletedCount} records`, command);
            }
            return {
                acknowledged: true,
                deletedCount: deleteManyResp.status.deletedCount
            };
        });
    }

    find(filter: Record<string, any>, options?: FindOptions): FindCursor {
        return new FindCursor(this, filter, options);
    }

    async findOne(filter: Record<string, any>, options?: FindOneOptions): Promise<Record<string, any> | null> {
        return executeOperation(async (): Promise<Record<string, any> | null> => {
      type FindOneCommand = {
        findOne: {
          filter?: Record<string, any>,
          options?: FindOneOptions,
          sort?: SortOption
        }
      };
      const command: FindOneCommand = {
          findOne: {
              filter,
              options
          }
      };

      if (options?.sort) {
          command.findOne.sort = options.sort;
      }

      const resp = await this.httpClient.executeCommand(command, null);
      return resp.data.document;
        });
    }

    async findOneAndReplace(filter: Record<string, any>, replacement: Record<string, any>, options?: FindOneAndReplaceOptions): Promise<ModifyResult> {
        return executeOperation(async (): Promise<ModifyResult> => {
      type FindOneAndReplaceCommand = {
        findOneAndReplace: {
          filter?: Record<string, any>,
          replacement?: Record<string, any>,
          options?: FindOneAndReplaceOptions,
          sort?: SortOption
        }
      };
      const command: FindOneAndReplaceCommand = {
          findOneAndReplace: {
              filter,
              replacement,
              options
          }
      };
      setDefaultIdForUpsert(command.findOneAndReplace, true);
      if (options?.sort) {
          command.findOneAndReplace.sort = options.sort;
          if (options.sort != null) {
              delete options.sort;
          }
      }
      const resp = await this.httpClient.executeCommand(command, findOneAndReplaceInternalOptionsKeys);
      return {
          value : resp.data?.document,
          ok : 1
      };
        });
    }

    async distinct(_key: any, _filter: any, _options?: any) {
        throw new Error('Not Implemented');
    }

    async countDocuments(filter?: Record<string, any>): Promise<number> {
        return executeOperation(async (): Promise<number> => {
            const command = {
                countDocuments: {
                    filter
                }
            };
            const resp = await this.httpClient.executeCommand(command, null);
            return resp.status.count;
        });
    }

    async findOneAndDelete(filter: Record<string, any>, options?: FindOneAndDeleteOptions): Promise<ModifyResult> {
    type FindOneAndDeleteCommand = {
      findOneAndDelete: {
        filter?: Record<string, any>,
        sort?: SortOption
      }
    };
    const command: FindOneAndDeleteCommand = {
        findOneAndDelete: {
            filter
        }
    };
    if (options?.sort) {
        command.findOneAndDelete.sort = options.sort;
    }

    const resp = await this.httpClient.executeCommand(command, null);
    return {
        value : resp.data?.document,
        ok : 1
    };
    }

    /** 
   * @deprecated
   */
    async count(filter?: Record<string, any>) {
        return this.countDocuments(filter);
    }

    async findOneAndUpdate(filter: Record<string, any>, update: Record<string, any>, options?: FindOneAndUpdateOptions): Promise<ModifyResult> {
        return executeOperation(async (): Promise<ModifyResult> => {
      type FindOneAndUpdateCommand = {
        findOneAndUpdate: {
          filter?: Record<string, any>,
          update?: Record<string, any>,
          options?: FindOneAndUpdateOptions,
          sort?: SortOption
        }
      };
      const command: FindOneAndUpdateCommand = {
          findOneAndUpdate: {
              filter,
              update,
              options
          }
      };
      setDefaultIdForUpsert(command.findOneAndUpdate);
      if (options?.sort) {
          command.findOneAndUpdate.sort = options.sort;
          delete options.sort;
      }
      const resp = await this.httpClient.executeCommand(command, findOneAndUpdateInternalOptionsKeys);
      return {
          value : resp.data?.document,
          ok : 1
      };
        });
    }
}

export class StargateMongooseError extends Error {
    command: Record<string, any>;
    constructor(message: any, command: Record<string, any>) {
        const commandName = Object.keys(command)[0] || 'unknown';
        super(`Command "${commandName}" failed with the following error: ${message}`);
        this.command = command;
    }
}<|MERGE_RESOLUTION|>--- conflicted
+++ resolved
@@ -105,9 +105,8 @@
         });
     }
 
-<<<<<<< HEAD
-  async updateOne(filter: Record<string, any>, update: Record<string, any>, options?: UpdateOneOptions) {
-    return executeOperation(async (): Promise<JSONAPIUpdateResult> => {
+    async updateOne(filter: Record<string, any>, update: Record<string, any>, options?: UpdateOneOptions) {
+        return executeOperation(async (): Promise<JSONAPIUpdateResult> => {
       type UpdateOneCommand = {
         updateOne: {
           filter?: Record<string, any>,
@@ -117,54 +116,29 @@
         }
       }
       const command: UpdateOneCommand = {
-        updateOne: {
-          filter,
-          update,
-          options
-        }
+          updateOne: {
+              filter,
+              update,
+              options
+          }
       };
       if (options?.sort != null) {
-        command.updateOne.sort = options?.sort;
+          command.updateOne.sort = options?.sort;
       }
       setDefaultIdForUpsert(command.updateOne);
       const updateOneResp = await this.httpClient.executeCommand(command, updateOneInternalOptionsKeys);
-      let resp = {
-        modifiedCount: updateOneResp.status.modifiedCount,
-        matchedCount: updateOneResp.status.matchedCount,
-        acknowledged: true
+      const resp = {
+          modifiedCount: updateOneResp.status.modifiedCount,
+          matchedCount: updateOneResp.status.matchedCount,
+          acknowledged: true
       } as JSONAPIUpdateResult;
       if (updateOneResp.status.upsertedId) {
-        resp.upsertedId = updateOneResp.status.upsertedId;
-        resp.upsertedCount = 1;
+          resp.upsertedId = updateOneResp.status.upsertedId;
+          resp.upsertedCount = 1;
       }
       return resp;
-    });
-  }
-=======
-    async updateOne(filter: Record<string, any>, update: Record<string, any>, options?: UpdateOneOptions) {
-        return executeOperation(async (): Promise<JSONAPIUpdateResult> => {
-            const command = {
-                updateOne: {
-                    filter,
-                    update,
-                    options
-                }
-            };
-            setDefaultIdForUpsert(command.updateOne);
-            const updateOneResp = await this.httpClient.executeCommand(command, updateOneInternalOptionsKeys);
-            const resp = {
-                modifiedCount: updateOneResp.status.modifiedCount,
-                matchedCount: updateOneResp.status.matchedCount,
-                acknowledged: true
-            } as JSONAPIUpdateResult;
-            if (updateOneResp.status.upsertedId) {
-                resp.upsertedId = updateOneResp.status.upsertedId;
-                resp.upsertedCount = 1;
-            }
-            return resp;
-        });
-    }
->>>>>>> 4cfb860f
+        });
+    }
 
     async updateMany(filter: Record<string, any>, update: Record<string, any>, options?: UpdateManyOptions) {
         return executeOperation(async (): Promise<JSONAPIUpdateResult> => {
