// Copyright DataStax, Inc.
//
// Licensed under the Apache License, Version 2.0 (the "License");
// you may not use this file except in compliance with the License.
// You may obtain a copy of the License at
//
// http://www.apache.org/licenses/LICENSE-2.0
//
// Unless required by applicable law or agreed to in writing, software
// distributed under the License is distributed on an "AS IS" BASIS,
// WITHOUT WARRANTIES OR CONDITIONS OF ANY KIND, either express or implied.
// See the License for the specific language governing permissions and
// limitations under the License.

import {Db} from './db';
import {FindCursor} from './cursor';
import {executeOperation, omit, setDefaultIdForUpsert} from './utils';
import {InsertManyResult} from 'mongoose';
import type { HTTPClient } from '../client';
import {
    DeleteOneOptions,
    FindOneAndDeleteOptionsForDataAPI,
    FindOneAndReplaceOptionsForDataAPI,
    findOneAndReplaceInternalOptionsKeys,
    findOneAndUpdateInternalOptionsKeys,
    FindOneAndUpdateOptions,
    insertManyInternalOptionsKeys,
    InsertManyOptions,
    updateManyInternalOptionsKeys,
    UpdateManyOptions,
    updateOneInternalOptionsKeys,
<<<<<<< HEAD
    UpdateOneOptions,
    FindOptions,
    findOneInternalOptionsKeys,
    retainNoOptions
=======
    findOneInternalOptionsKeys,
    FindOptionsForDataAPI,
    FindOneOptionsForDataAPI,
    UpdateOneOptionsForDataAPI
>>>>>>> f454356d
} from './options';

export interface DataAPIUpdateResult {
    matchedCount: number;
    modifiedCount: number;
    acknowledged: boolean;
    upsertedId?: unknown;
    upsertedCount?: number;
}

export interface DataAPIDeleteResult {
    acknowledged: boolean;
    deletedCount: number;
}

export interface DataAPIInsertOneResult {
    acknowledged: boolean;
    insertedId: unknown;
}

export interface DataAPIModifyResult {
    ok: number;
    value: Record<string, unknown> | null;
}

export type DataAPIInsertManyResult = InsertManyResult<unknown> & {
    documentResponses?: { _id: unknown, status: string, errorsIdx?: number }
}

export class Collection {
    httpClient: HTTPClient;
    name: string;
    httpBasePath: string;
    collectionName: string;

    constructor(db: Db, name: string) {
        if (!name) {
            throw new Error('Collection name is required');
        }
        // use a clone of the underlying http client to support multiple collections from a single db
        this.httpClient = db.httpClient;
        this.name = name;
        this.collectionName = name;
        this.httpBasePath = `/${db.name}/${name}`;
    }

    async insertOne(document: Record<string, unknown>) {
        return executeOperation(async (): Promise<DataAPIInsertOneResult> => {
            const command = {
                insertOne: {
                    document
                }
            };
            const resp = await this.httpClient.executeCommandWithUrl(
                this.httpBasePath,
                command,
                retainNoOptions
            );
            return {
                acknowledged: true,
                insertedId: resp.status.insertedIds[0]
            };
        });
    }

    async insertMany(documents: Record<string, unknown>[], options?: InsertManyOptions) {
        return executeOperation(async (): Promise<DataAPIInsertManyResult> => {
            const command = {
                insertMany: {
                    documents,
                    options
                }
            };
            const resp = await this.httpClient.executeCommandWithUrl(
                this.httpBasePath,
                command,
                insertManyInternalOptionsKeys
            );
            return {
                acknowledged: true,
                insertedCount: resp.status.insertedIds?.length || 0,
                insertedIds: resp.status.insertedIds,
                documentResponses: resp.status.documentResponses
            };
        });
    }

    async updateOne(filter: Record<string, unknown>, update: Record<string, unknown>, options?: UpdateOneOptionsForDataAPI) {
        return executeOperation(async (): Promise<DataAPIUpdateResult> => {
            const command = {
                updateOne: {
                    filter,
                    update,
                    options: omit(options, ['sort']),
                    ...(options?.sort != null ? { sort: options?.sort } : {})
                }
            };
            setDefaultIdForUpsert(command.updateOne);
            const updateOneResp = await this.httpClient.executeCommandWithUrl(
                this.httpBasePath,
                command,
                updateOneInternalOptionsKeys
            );
            const resp = {
                modifiedCount: updateOneResp.status.modifiedCount,
                matchedCount: updateOneResp.status.matchedCount,
                acknowledged: true
            } as DataAPIUpdateResult;
            if (updateOneResp.status.upsertedId) {
                resp.upsertedId = updateOneResp.status.upsertedId;
                resp.upsertedCount = 1;
            }
            return resp;
        });
    }

    async updateMany(filter: Record<string, unknown>, update: Record<string, unknown>, options?: UpdateManyOptions) {
        return executeOperation(async (): Promise<DataAPIUpdateResult> => {
            const command = {
                updateMany: {
                    filter,
                    update,
                    options
                }
            };
            setDefaultIdForUpsert(command.updateMany);
            const resp = {
                modifiedCount: 0,
                matchedCount: 0,
                acknowledged: true,
            } as DataAPIUpdateResult;
            if (options != null && options.usePagination) {
                let nextPageState: string | null = null;
                options = { ...options };
                delete options.usePagination;
                command.updateMany.options = options;
                while (true) {
                    if (nextPageState != null) {
                        command.updateMany.options.pageState = nextPageState;
                    }
                    const updateManyResp = await this.httpClient.executeCommandWithUrl(
                        this.httpBasePath,
                        command,
                        updateManyInternalOptionsKeys
                    );
                    const { status } = updateManyResp;

                    resp.modifiedCount += status.modifiedCount;
                    resp.matchedCount += status.matchedCount;
                    if (status.upsertedId) {
                        resp.upsertedId = status.upsertedId;
                        resp.upsertedCount = 1;
                    }
                    if (status.nextPageState == null) {
                        break;
                    }
                    nextPageState = status.nextPageState;
                }
            } else {
                const updateManyResp = await this.httpClient.executeCommandWithUrl(
                    this.httpBasePath,
                    command,
                    updateManyInternalOptionsKeys
                );
                if (updateManyResp.status.moreData) {
                    throw new StargateMongooseError(`More than ${updateManyResp.status.modifiedCount} records found for update by the server`, command);
                }
                resp.modifiedCount = updateManyResp.status.modifiedCount;
                resp.matchedCount = updateManyResp.status.matchedCount;
                if (updateManyResp.status.upsertedId) {
                    resp.upsertedId = updateManyResp.status.upsertedId;
                    resp.upsertedCount = 1;
                }
            }
            
            return resp;
        });
    }

    async deleteOne(filter: Record<string, unknown>, options?: DeleteOneOptions): Promise<DataAPIDeleteResult> {
        return executeOperation(async (): Promise<DataAPIDeleteResult> => {
            const command = {
                deleteOne: {
                    filter,
                    ...(options?.sort != null ? { sort: options.sort } : {})
                }
            };
            const deleteOneResp = await this.httpClient.executeCommandWithUrl(
                this.httpBasePath,
                command,
                retainNoOptions
            );
            return {
                acknowledged: true,
                deletedCount: deleteOneResp.status.deletedCount
            };
        });
    }

    async deleteMany(filter: Record<string, unknown>): Promise<DataAPIDeleteResult> {
        return executeOperation(async (): Promise<DataAPIDeleteResult> => {
            const command = {
                deleteMany: {
                    filter
                }
            };
            const deleteManyResp = await this.httpClient.executeCommandWithUrl(
                this.httpBasePath,
                command,
                retainNoOptions
            );
            if (deleteManyResp.status.moreData) {
                throw new StargateMongooseError(`More records found to be deleted even after deleting ${deleteManyResp.status.deletedCount} records`, command);
            }
            return {
                acknowledged: true,
                deletedCount: deleteManyResp.status.deletedCount
            };
        });
    }

    find(filter: Record<string, unknown>, options?: FindOptionsForDataAPI): FindCursor {
        return new FindCursor(this, filter, options);
    }

    async findOne(filter: Record<string, unknown>, options?: FindOneOptionsForDataAPI): Promise<Record<string, unknown> | null> {
        return executeOperation(async (): Promise<Record<string, unknown> | null> => {
            const command = {
                findOne: {
                    filter,
                    options,
                    ...(options?.sort != null ? { sort: options?.sort } : {}),
                    ...(options?.projection != null ? { projection: options?.projection } : {}),
                }
            };

            const resp = await this.httpClient.executeCommandWithUrl(
                this.httpBasePath,
                command,
                findOneInternalOptionsKeys
            );
            if (options != null && options.includeSortVector) {
                resp.data.document.$sortVector = resp.status.sortVector;
            }
            return resp.data.document;
        });
    }

    async findOneAndReplace(filter: Record<string, unknown>, replacement: Record<string, unknown>, options?: FindOneAndReplaceOptionsForDataAPI): Promise<DataAPIModifyResult> {
        return executeOperation(async (): Promise<DataAPIModifyResult> => {
            const command = {
                findOneAndReplace: {
                    filter,
                    replacement,
                    options: omit(options, ['sort']),
                    ...(options?.sort != null ? { sort: options?.sort } : {}),
                    ...(options?.projection != null ? { projection: options?.projection } : {}),
                }
            };
            setDefaultIdForUpsert(command.findOneAndReplace, true);
            const resp = await this.httpClient.executeCommandWithUrl(
                this.httpBasePath,
                command,
                findOneAndReplaceInternalOptionsKeys
            );
            return {
                value : resp.data?.document,
                ok : 1
            };
        });
    }

    async distinct(_key: string, _filter: Record<string, unknown>, _options?: Record<string, unknown>) {
        throw new Error('Not Implemented');
    }

    async countDocuments(filter?: Record<string, unknown>): Promise<number> {
        return executeOperation(async (): Promise<number> => {
            const command = {
                countDocuments: {
                    filter
                }
            };
            const resp = await this.httpClient.executeCommandWithUrl(
                this.httpBasePath,
                command,
                retainNoOptions
            );
            return resp.status.count;
        });
    }

    async estimatedDocumentCount(): Promise<number> {
        return executeOperation(async (): Promise<number> => {
            const command = { estimatedDocumentCount: {} };
            const resp = await this.httpClient.executeCommandWithUrl(
                this.httpBasePath,
                command,
                retainNoOptions
            );
            return resp.status.count;
        });
    }

    async findOneAndDelete(filter: Record<string, unknown>, options?: FindOneAndDeleteOptionsForDataAPI): Promise<DataAPIModifyResult> {
        const command = {
            findOneAndDelete: {
                filter,
                ...(options?.sort != null ? { sort: options?.sort } : {}),
                ...(options?.projection != null ? { projection: options?.projection } : {}),
            }
        };

        const resp = await this.httpClient.executeCommandWithUrl(
            this.httpBasePath,
            command,
            retainNoOptions
        );
        return {
            value : resp.data?.document,
            ok : 1
        };
    }

    /** 
   * @deprecated
   */
    async count(filter?: Record<string, unknown>) {
        return this.countDocuments(filter);
    }

    async findOneAndUpdate(filter: Record<string, unknown>, update: Record<string, unknown>, options?: FindOneAndUpdateOptions): Promise<DataAPIModifyResult> {
        return executeOperation(async (): Promise<DataAPIModifyResult> => {
            const command = {
                findOneAndUpdate: {
                    filter,
                    update,
                    options: omit(options, ['sort']),
                    ...(options?.sort != null ? { sort: options?.sort } : {}),
                    ...(options?.projection != null ? { projection: options?.projection } : {}),
                }
            };
            setDefaultIdForUpsert(command.findOneAndUpdate);
            const resp = await this.httpClient.executeCommandWithUrl(
                this.httpBasePath,
                command,
                findOneAndUpdateInternalOptionsKeys
            );
            return {
                value : resp.data?.document,
                ok : 1
            };
        });
    }

    async runCommand(command: Record<string, unknown>) {
        return executeOperation(async () => {
            return await this.httpClient.executeCommandWithUrl(
                this.httpBasePath,
                command,
                null
            );
        });
    }
}

export class StargateMongooseError extends Error {
    // eslint-disable-next-line @typescript-eslint/no-explicit-any
    command: Record<string, any>;
    constructor(message: string, command: Record<string, unknown>) {
        const commandName = Object.keys(command)[0] || 'unknown';
        super(`Command "${commandName}" failed with the following error: ${message}`);
        this.command = command;
    }
}<|MERGE_RESOLUTION|>--- conflicted
+++ resolved
@@ -29,17 +29,11 @@
     updateManyInternalOptionsKeys,
     UpdateManyOptions,
     updateOneInternalOptionsKeys,
-<<<<<<< HEAD
-    UpdateOneOptions,
-    FindOptions,
-    findOneInternalOptionsKeys,
-    retainNoOptions
-=======
     findOneInternalOptionsKeys,
     FindOptionsForDataAPI,
     FindOneOptionsForDataAPI,
-    UpdateOneOptionsForDataAPI
->>>>>>> f454356d
+    UpdateOneOptionsForDataAPI,
+    retainNoOptions
 } from './options';
 
 export interface DataAPIUpdateResult {
