// Copyright DataStax, Inc.
//
// Licensed under the Apache License, Version 2.0 (the "License");
// you may not use this file except in compliance with the License.
// You may obtain a copy of the License at
//
// http://www.apache.org/licenses/LICENSE-2.0
//
// Unless required by applicable law or agreed to in writing, software
// distributed under the License is distributed on an "AS IS" BASIS,
// WITHOUT WARRANTIES OR CONDITIONS OF ANY KIND, either express or implied.
// See the License for the specific language governing permissions and
// limitations under the License.

import {FindCursor} from './cursor';
import {HTTPClient} from '@/src/client';
import {executeOperation, setDefaultIdForUpsert} from './utils';
import {InsertManyResult} from 'mongoose';
import {
    DeleteOneOptions,
    FindOneAndDeleteOptions,
    findOneAndReplaceInternalOptionsKeys,
    FindOneAndReplaceOptions,
    findOneAndUpdateInternalOptionsKeys,
    FindOneAndUpdateOptions,
    FindOneOptions,
    insertManyInternalOptionsKeys,
    InsertManyOptions,
    updateManyInternalOptionsKeys,
    UpdateManyOptions,
    updateOneInternalOptionsKeys,
    UpdateOneOptions,
    FindOptions,
    SortOption,
} from './options';

export interface JSONAPIUpdateResult {
  matchedCount: number;
  modifiedCount: number;
  acknowledged: boolean;
  upsertedId?: any,
  upsertedCount?: number
}

export interface JSONAPIDeleteResult {
  acknowledged: boolean;
  deletedCount: number;
}

export interface JSONAPIInsertOneResult {
  acknowledged: boolean;
  insertedId: any;
}

export interface JSONAPIModifyResult {
  ok: number;
  value: Record<string, any> | null;
}

export type FindOneAndUpdateCommand = {
  findOneAndUpdate: {
    filter?: Record<string, any>,
    update?: Record<string, any>,
    options?: FindOneAndUpdateOptions,
    sort?: SortOption
  }
};

export type FindOneAndDeleteCommand = {
  findOneAndDelete: {
    filter?: Record<string, any>,
    sort?: SortOption
  }
};

export type FindOneCommand = {
  findOne: {
    filter?: Record<string, any>,
    options?: FindOneOptions,
<<<<<<< HEAD
    sort?: SortOption
=======
    sort?: SortOption,
    projection?: Record<string, any>
>>>>>>> 23013c3f
  }
};

export type DeleteOneCommand = {
  deleteOne: {
    filter?: Record<string, any>,
    sort?: SortOption
  }
};

export type UpdateOneCommand = {
  updateOne: {
    filter?: Record<string, any>,
    sort?: SortOption,
    update?: Record<string, any>,
    options?: UpdateOneOptions
  }
};

export class Collection {
    httpClient: any;
    name: string;
    collectionName: string;

    /**
   *
   * @param httpClient
   * @param name
   */
    constructor(httpClient: HTTPClient, name: string) {
        if (!name) {
            throw new Error('Collection name is required');
        }
        // use a clone of the underlying http client to support multiple collections from a single db
        this.httpClient = new HTTPClient({
            baseUrl: httpClient.baseUrl + `/${name}`,
            username: httpClient.username,
            password: httpClient.password,
            authUrl: httpClient.authUrl,
            applicationToken: httpClient.applicationToken,
            authHeaderName: httpClient.authHeaderName,
            isAstra: httpClient.isAstra,
            logSkippedOptions: httpClient.logSkippedOptions
        });
        this.name = name;
        this.collectionName = name;
    }

    async insertOne(document: Record<string, any>) {
        return executeOperation(async (): Promise<JSONAPIInsertOneResult> => {
            const command = {
                insertOne: {
                    document
                }
            };
            const resp = await this.httpClient.executeCommand(command, null);
            return {
                acknowledged: true,
                insertedId: resp.status.insertedIds[0]
            };
        });
    }

    async insertMany(documents: Record<string, any>[], options?: InsertManyOptions) {
        return executeOperation(async (): Promise<InsertManyResult<any>> => {
            const command = {
                insertMany: {
                    documents,
                    options
                }
            };
            const resp = await this.httpClient.executeCommand(command, insertManyInternalOptionsKeys);
            return {
                acknowledged: true,
                insertedCount: resp.status.insertedIds?.length || 0,
                insertedIds: resp.status.insertedIds
            };
        });
    }

    async updateOne(filter: Record<string, any>, update: Record<string, any>, options?: UpdateOneOptions) {
        return executeOperation(async (): Promise<JSONAPIUpdateResult> => {
            const command: UpdateOneCommand = {
                updateOne: {
                    filter,
                    update,
                    options
                }
            };
            if (options?.sort != null) {
                command.updateOne.sort = options?.sort;
            }
            setDefaultIdForUpsert(command.updateOne);
            const updateOneResp = await this.httpClient.executeCommand(command, updateOneInternalOptionsKeys);
            const resp = {
                modifiedCount: updateOneResp.status.modifiedCount,
                matchedCount: updateOneResp.status.matchedCount,
                acknowledged: true
            } as JSONAPIUpdateResult;
            if (updateOneResp.status.upsertedId) {
                resp.upsertedId = updateOneResp.status.upsertedId;
                resp.upsertedCount = 1;
            }
            return resp;
        });
    }

    async updateMany(filter: Record<string, any>, update: Record<string, any>, options?: UpdateManyOptions) {
        return executeOperation(async (): Promise<JSONAPIUpdateResult> => {
            const command = {
                updateMany: {
                    filter,
                    update,
                    options
                }
            };
            setDefaultIdForUpsert(command.updateMany);
            const updateManyResp = await this.httpClient.executeCommand(command, updateManyInternalOptionsKeys);
            if (updateManyResp.status.moreData) {
                throw new StargateMongooseError(`More than ${updateManyResp.status.modifiedCount} records found for update by the server`, command);
            }
            const resp = {
                modifiedCount: updateManyResp.status.modifiedCount,
                matchedCount: updateManyResp.status.matchedCount,
                acknowledged: true,
            } as JSONAPIUpdateResult;
            if (updateManyResp.status.upsertedId) {
                resp.upsertedId = updateManyResp.status.upsertedId;
                resp.upsertedCount = 1;
            }
            return resp;
        });
    }

    async deleteOne(filter: Record<string, any>, options?: DeleteOneOptions): Promise<JSONAPIDeleteResult> {
        return executeOperation(async (): Promise<JSONAPIDeleteResult> => {
            const command: DeleteOneCommand = {
                deleteOne: {
                    filter
                }
            };
            if (options?.sort) {
                command.deleteOne.sort = options.sort;
            }
            const deleteOneResp = await this.httpClient.executeCommand(command, null);
            return {
                acknowledged: true,
                deletedCount: deleteOneResp.status.deletedCount
            };
        });
    }

    async deleteMany(filter: Record<string, any>): Promise<JSONAPIDeleteResult> {
        return executeOperation(async (): Promise<JSONAPIDeleteResult> => {
            const command = {
                deleteMany: {
                    filter
                }
            };
            const deleteManyResp = await this.httpClient.executeCommand(command, null);
            if (deleteManyResp.status.moreData) {
                throw new StargateMongooseError(`More records found to be deleted even after deleting ${deleteManyResp.status.deletedCount} records`, command);
            }
            return {
                acknowledged: true,
                deletedCount: deleteManyResp.status.deletedCount
            };
        });
    }

    find(filter: Record<string, any>, options?: FindOptions): FindCursor {
        return new FindCursor(this, filter, options);
    }

    async findOne(filter: Record<string, any>, options?: FindOneOptions): Promise<Record<string, any> | null> {
        return executeOperation(async (): Promise<Record<string, any> | null> => {
            const command: FindOneCommand = {
                findOne: {
                    filter,
                    options
                }
            };
<<<<<<< HEAD

            if (options?.sort) {
                command.findOne.sort = options.sort;
            }
=======

            if (options?.sort) {
                command.findOne.sort = options.sort;
            }

          if (options?.projection && Object.keys(options.projection).length > 0) {
            command.findOne.projection = options.projection;
          }
>>>>>>> 23013c3f

            const resp = await this.httpClient.executeCommand(command, null);
            return resp.data.document;
        });
    }

    async findOneAndReplace(filter: Record<string, any>, replacement: Record<string, any>, options?: FindOneAndReplaceOptions): Promise<JSONAPIModifyResult> {
        return executeOperation(async (): Promise<JSONAPIModifyResult> => {
            type FindOneAndReplaceCommand = {
              findOneAndReplace: {
                filter?: Record<string, any>,
                replacement?: Record<string, any>,
                options?: FindOneAndReplaceOptions,
                sort?: SortOption
              }
            };
            const command: FindOneAndReplaceCommand = {
                findOneAndReplace: {
                    filter,
                    replacement,
                    options
                }
            };
            setDefaultIdForUpsert(command.findOneAndReplace, true);
            if (options?.sort) {
                command.findOneAndReplace.sort = options.sort;
                if (options.sort != null) {
                    delete options.sort;
                }
            }
            const resp = await this.httpClient.executeCommand(command, findOneAndReplaceInternalOptionsKeys);
            return {
                value : resp.data?.document,
                ok : 1
            };
        });
    }

    async distinct(_key: any, _filter: any, _options?: any) {
        throw new Error('Not Implemented');
    }

    async countDocuments(filter?: Record<string, any>): Promise<number> {
        return executeOperation(async (): Promise<number> => {
            const command = {
                countDocuments: {
                    filter
                }
            };
            const resp = await this.httpClient.executeCommand(command, null);
            return resp.status.count;
        });
    }

    async findOneAndDelete(filter: Record<string, any>, options?: FindOneAndDeleteOptions): Promise<JSONAPIModifyResult> {
        const command: FindOneAndDeleteCommand = {
            findOneAndDelete: {
                filter
            }
        };
        if (options?.sort) {
            command.findOneAndDelete.sort = options.sort;
        }

        const resp = await this.httpClient.executeCommand(command, null);
        return {
            value : resp.data?.document,
            ok : 1
        };
    }

    /** 
   * @deprecated
   */
    async count(filter?: Record<string, any>) {
        return this.countDocuments(filter);
    }

    async findOneAndUpdate(filter: Record<string, any>, update: Record<string, any>, options?: FindOneAndUpdateOptions): Promise<JSONAPIModifyResult> {
        return executeOperation(async (): Promise<JSONAPIModifyResult> => {
            const command: FindOneAndUpdateCommand = {
                findOneAndUpdate: {
                    filter,
                    update,
                    options
                }
            };
            setDefaultIdForUpsert(command.findOneAndUpdate);
            if (options?.sort) {
                command.findOneAndUpdate.sort = options.sort;
                delete options.sort;
            }
            const resp = await this.httpClient.executeCommand(command, findOneAndUpdateInternalOptionsKeys);
            return {
                value : resp.data?.document,
                ok : 1
            };
        });
    }
}

export class StargateMongooseError extends Error {
    command: Record<string, any>;
    constructor(message: any, command: Record<string, any>) {
        const commandName = Object.keys(command)[0] || 'unknown';
        super(`Command "${commandName}" failed with the following error: ${message}`);
        this.command = command;
    }
}<|MERGE_RESOLUTION|>--- conflicted
+++ resolved
@@ -77,12 +77,8 @@
   findOne: {
     filter?: Record<string, any>,
     options?: FindOneOptions,
-<<<<<<< HEAD
-    sort?: SortOption
-=======
     sort?: SortOption,
     projection?: Record<string, any>
->>>>>>> 23013c3f
   }
 };
 
@@ -265,21 +261,14 @@
                     options
                 }
             };
-<<<<<<< HEAD
 
             if (options?.sort) {
                 command.findOne.sort = options.sort;
             }
-=======
-
-            if (options?.sort) {
-                command.findOne.sort = options.sort;
-            }
-
-          if (options?.projection && Object.keys(options.projection).length > 0) {
-            command.findOne.projection = options.projection;
-          }
->>>>>>> 23013c3f
+
+            if (options?.projection && Object.keys(options.projection).length > 0) {
+                command.findOne.projection = options.projection;
+            }
 
             const resp = await this.httpClient.executeCommand(command, null);
             return resp.data.document;
