--- conflicted
+++ resolved
@@ -120,11 +120,7 @@
         });
     }
 
-<<<<<<< HEAD
-    async updateOne(filter: Record<string, unknown>, update: Record<string, unknown>, options?: UpdateOneOptions) {
-=======
-    async updateOne(filter: Record<string, any>, update: Record<string, any>, options?: UpdateOneOptionsForDataAPI) {
->>>>>>> 20b3e5ed
+    async updateOne(filter: Record<string, unknown>, update: Record<string, unknown>, options?: UpdateOneOptionsForDataAPI) {
         return executeOperation(async (): Promise<DataAPIUpdateResult> => {
             const command = {
                 updateOne: {
@@ -258,21 +254,12 @@
         });
     }
 
-<<<<<<< HEAD
-    find(filter: Record<string, unknown>, options?: FindOptions): FindCursor {
+    find(filter: Record<string, unknown>, options?: FindOptionsForDataAPI): FindCursor {
         return new FindCursor(this, filter, options);
     }
 
-    async findOne(filter: Record<string, unknown>, options?: FindOneOptions): Promise<Record<string, unknown> | null> {
+    async findOne(filter: Record<string, unknown>, options?: FindOneOptionsForDataAPI): Promise<Record<string, unknown> | null> {
         return executeOperation(async (): Promise<Record<string, unknown> | null> => {
-=======
-    find(filter: Record<string, any>, options?: FindOptionsForDataAPI): FindCursor {
-        return new FindCursor(this, filter, options);
-    }
-
-    async findOne(filter: Record<string, any>, options?: FindOneOptionsForDataAPI): Promise<Record<string, any> | null> {
-        return executeOperation(async (): Promise<Record<string, any> | null> => {
->>>>>>> 20b3e5ed
             const command = {
                 findOne: {
                     filter,
@@ -294,11 +281,7 @@
         });
     }
 
-<<<<<<< HEAD
-    async findOneAndReplace(filter: Record<string, unknown>, replacement: Record<string, unknown>, options?: FindOneAndReplaceOptions): Promise<DataAPIModifyResult> {
-=======
-    async findOneAndReplace(filter: Record<string, any>, replacement: Record<string, any>, options?: FindOneAndReplaceOptionsForDataAPI): Promise<DataAPIModifyResult> {
->>>>>>> 20b3e5ed
+    async findOneAndReplace(filter: Record<string, unknown>, replacement: Record<string, unknown>, options?: FindOneAndReplaceOptionsForDataAPI): Promise<DataAPIModifyResult> {
         return executeOperation(async (): Promise<DataAPIModifyResult> => {
             const command = {
                 findOneAndReplace: {
@@ -354,11 +337,7 @@
         });
     }
 
-<<<<<<< HEAD
-    async findOneAndDelete(filter: Record<string, unknown>, options?: FindOneAndDeleteOptions): Promise<DataAPIModifyResult> {
-=======
-    async findOneAndDelete(filter: Record<string, any>, options?: FindOneAndDeleteOptionsForDataAPI): Promise<DataAPIModifyResult> {
->>>>>>> 20b3e5ed
+    async findOneAndDelete(filter: Record<string, unknown>, options?: FindOneAndDeleteOptionsForDataAPI): Promise<DataAPIModifyResult> {
         const command = {
             findOneAndDelete: {
                 filter,
