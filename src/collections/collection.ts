--- conflicted
+++ resolved
@@ -387,7 +387,6 @@
         });
     }
 
-<<<<<<< HEAD
     /**
      *
      * @param column
@@ -432,10 +431,11 @@
                     indexName
                 }
             };
-=======
+        });
+    }
+    
     async runCommand(command: Record<string, any>) {
         return executeOperation(async () => {
->>>>>>> 937f40f5
             return await this.httpClient.executeCommandWithUrl(
                 this.httpBasePath,
                 command,
