--- conflicted
+++ resolved
@@ -153,19 +153,11 @@
     }
 
     /**
-<<<<<<< HEAD
-   *
-   * @param options
-   * @returns Promise<number>
-   */
-    async count(options?: any) {
-=======
      *
      * @returns Promise<number>
-     * @param _options
+     * @param options
      */
-    async count(_options?: any) {
->>>>>>> a63217d9
+    async count(options?: any) {
         return executeOperation(async () => {
             await this.getAll();
             return this.documents.length;
@@ -175,17 +167,10 @@
     // NOOPS and unimplemented
 
     /**
-<<<<<<< HEAD
-   *
-   * @param options
-   */
+     *
+     * @param options
+     */
     stream(options?: any) {
-=======
-     *
-     * @param _options
-     */
-    stream(_options?: any) {
->>>>>>> a63217d9
         throw new Error('Streaming cursors are not supported');
     }
 }