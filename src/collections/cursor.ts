// Copyright DataStax, Inc.
//
// Licensed under the Apache License, Version 2.0 (the "License");
// you may not use this file except in compliance with the License.
// You may obtain a copy of the License at
//
// http://www.apache.org/licenses/LICENSE-2.0
//
// Unless required by applicable law or agreed to in writing, software
// distributed under the License is distributed on an "AS IS" BASIS,
// WITHOUT WARRANTIES OR CONDITIONS OF ANY KIND, either express or implied.
// See the License for the specific language governing permissions and
// limitations under the License.

import { Collection } from './collection';
import { logger } from '@/src/logger';
import { executeOperation } from './utils';

export interface FindOptions {
  limit?: number;
  skip?: number;
  sort?: Record<string, 1 | -1>;
  projection?: Record<string, 1 | -1>;
}

//this is internal options, sent to the JSON API and not exposed to the user
type QueryOptions = {
  limit?: number;
  skip?: number;
  pagingState?: string;
}

export class FindCursor {
  collection: Collection;
  filter: Record<string, any>;
  options: FindOptions;
  documents: Record<string, any>[] = [];
  status: string = 'uninitialized';
  nextPageState?: string;
  limit: number;

  page: Record<string, any>[] = [];
  pageIndex: number;
  exhausted: boolean;

  /**
   *
   * @param collection
   * @param filter
   * @param options
   */
  constructor(collection: Collection, filter: Record<string, any>, options?: FindOptions) {
    this.collection = collection;
    this.filter = filter;
    this.options = options ?? {};
    this.limit = options?.limit || Infinity;
    this.status = 'initialized';
    this.exhausted = false;

    // Current position in batch
    this.pageIndex = 0;
  }

  /**
   *
   * @returns void
   */
  private async getAll() {
    if (this.status === 'executed' || this.status === 'executing') {
      return;
    }

    for (let doc = await this.next(); doc != null; doc = await this.next()) {
      this.documents.push(doc);
    }

    return this.documents;
  }

  /**
   *
   * @returns Record<string, any>[]
   */
  async toArray(): Promise<any[]> {
    await this.getAll();
    return this.documents;
  }

  /**
   * @returns Promise
   */
  async next(): Promise<any> {
    return executeOperation(async () => {
      if (this.pageIndex < this.page.length) {
        const doc = this.page[this.pageIndex++];

        return doc;
      }

      if (this.exhausted) {
        this.status = 'executed';
      }

      if (this.status === 'executed') {
        return null;
      }

      this.status = 'executing';

      await this._getMore();

      const doc = this.page[this.pageIndex++] || null;

      return doc;
    });
  }

  async _getMore() {
    const command: {
      find: {
        filter?: Record<string, any>,
        options?: Record<string, any>,
        sort?: Record<string, any>,
        projection?: Record<string, any>
      }
    } = {
      find: {
        filter: this.filter
      }
    };
    if (this.options && this.options.sort) {
      command.find.sort = this.options.sort;
    }
    const options = {} as QueryOptions;
    if (this.limit != Infinity) {
      options.limit = this.limit;
    }
    if (this.nextPageState) {
      options.pagingState = this.nextPageState;
    }
    if (this.options?.skip) {
      options.skip = this.options.skip;
    }
    if (this.options?.projection && Object.keys(this.options.projection).length > 0) {
      command.find.projection = this.options.projection;
    }
    if (Object.keys(options).length > 0) {
      command.find.options = options;
    }
    const resp = await this.collection.httpClient.executeCommand(command);
    this.nextPageState = resp.data.nextPageState;
    if (this.nextPageState == null) {
      this.exhausted = true;
    }
<<<<<<< HEAD
    this.page = Object.keys(resp.data.documents).map(i => resp.data.documents[i]);
    this.pageIndex = 0;    
=======
    this.page = _.keys(resp.data.docs).map(i => resp.data.docs[i]);
    this.pageIndex = 0;
>>>>>>> 703cad2a
  }

  /**
   *
   * @param iterator
   */
  async forEach(iterator: any) {
    return executeOperation(async () => {
      for (let doc = await this.next(); doc != null; doc = await this.next()) {
        iterator(doc);
      }
    });
  }

  /**
   *
   * @param options
   * @returns Promise<number>
   */
  async count(options?: any) {
    return executeOperation(async () => {
      await this.getAll();
      return this.documents.length;
    });
  }

  // NOOPS and unimplemented

  /**
   *
   * @param options
   */
  stream(options?: any) {
    throw new Error('Streaming cursors are not supported');
  }
}<|MERGE_RESOLUTION|>--- conflicted
+++ resolved
@@ -152,13 +152,8 @@
     if (this.nextPageState == null) {
       this.exhausted = true;
     }
-<<<<<<< HEAD
     this.page = Object.keys(resp.data.documents).map(i => resp.data.documents[i]);
     this.pageIndex = 0;    
-=======
-    this.page = _.keys(resp.data.docs).map(i => resp.data.docs[i]);
-    this.pageIndex = 0;
->>>>>>> 703cad2a
   }
 
   /**
