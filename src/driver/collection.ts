--- conflicted
+++ resolved
@@ -203,72 +203,54 @@
         return this.collection.updateMany(filter, update, options);
     }
 
-<<<<<<< HEAD
-=======
     /**
      * Bulk write not supported.
      * @param ops
      * @param options
      */
->>>>>>> a63217d9
     bulkWrite(ops: any[], options?: any) {
         throw new OperationNotSupportedError('bulkWrite() Not Implemented');
     }
 
-<<<<<<< HEAD
-=======
     /**
      * Aggregate not supported.
      * @param pipeline
      * @param options
      */
->>>>>>> a63217d9
     aggregate(pipeline: any[], options?: any) {
         throw new OperationNotSupportedError('aggregate() Not Implemented');
     }
 
-<<<<<<< HEAD
-=======
     /**
      * Bulk Save not supported.
      * @param docs
      * @param options
      */
->>>>>>> a63217d9
     bulkSave(docs: any[], options?: any) {
         throw new OperationNotSupportedError('bulkSave() Not Implemented');
     }
 
-<<<<<<< HEAD
-=======
     /**
      * Clean indexes not supported.
      * @param options
      */
->>>>>>> a63217d9
     cleanIndexes(options?: any) {
         throw new OperationNotSupportedError('cleanIndexes() Not Implemented');
     }
 
-<<<<<<< HEAD
-=======
     /**
      * List indexes not supported.
      * @param options
      */
->>>>>>> a63217d9
     listIndexes(options?: any) {
         throw new OperationNotSupportedError('listIndexes() Not Implemented');
     }
 
-<<<<<<< HEAD
-=======
     /**
      * Create index not supported.
      * @param fieldOrSpec
      * @param options
      */
->>>>>>> a63217d9
     createIndex(fieldOrSpec: any, options?: any) {
         throw new OperationNotSupportedError('createIndex() Not Implemented');
     }
