// Copyright DataStax, Inc.
//
// Licensed under the Apache License, Version 2.0 (the "License");
// you may not use this file except in compliance with the License.
// You may obtain a copy of the License at
//
// http://www.apache.org/licenses/LICENSE-2.0
//
// Unless required by applicable law or agreed to in writing, software
// distributed under the License is distributed on an "AS IS" BASIS,
// WITHOUT WARRANTIES OR CONDITIONS OF ANY KIND, either express or implied.
// See the License for the specific language governing permissions and
// limitations under the License.

import { default as MongooseCollection } from 'mongoose/lib/collection';
import type { Connection } from './connection';
import {
<<<<<<< HEAD
    Collection as AstraCollection,
    CollectionDeleteOneOptions as DeleteOneOptionsInternal,
    CollectionFindOptions as FindOptionsInternal,
    CollectionFindOneAndDeleteOptions as FindOneAndDeleteOptionsInternal,
    CollectionFindOneAndReplaceOptions as FindOneAndReplaceOptionsInternal,
    CollectionFindOneAndUpdateOptions as FindOneAndUpdateOptionsInternal,
    CollectionFindOneOptions as FindOneOptionsInternal,
    CollectionUpdateManyOptions,
    CollectionUpdateOneOptions as UpdateOneOptionsInternal,
    CollectionInsertManyOptions,
    SortDirection,
    Sort as SortOptionInternal,
    Table as AstraTable,
    CreateTableIndexOptions
} from '@datastax/astra-db-ts';
import { serialize } from '../serialize';
import deserializeDoc from '../deserializeDoc';
import { Types } from 'mongoose';
import { Db } from './db';

export type MongooseSortOption = Record<string, 1 | -1 | { $meta: Array<number> } | { $meta: string }>;

type FindOptions = Omit<FindOptionsInternal, 'sort'> & { sort?: MongooseSortOption };
type FindOneOptions = Omit<FindOneOptionsInternal, 'sort'> & { sort?: MongooseSortOption };
type FindOneAndUpdateOptions = Omit<FindOneAndUpdateOptionsInternal, 'sort'> & { sort?: MongooseSortOption, includeResultMetadata?: boolean };
type FindOneAndDeleteOptions = Omit<FindOneAndDeleteOptionsInternal, 'sort'> & { sort?: MongooseSortOption, includeResultMetadata?: boolean };
type FindOneAndReplaceOptions = Omit<FindOneAndReplaceOptionsInternal, 'sort'> & { sort?: MongooseSortOption, includeResultMetadata?: boolean };
type DeleteOneOptions = Omit<DeleteOneOptionsInternal, 'sort'> & { sort?: MongooseSortOption };
type UpdateOneOptions = Omit<UpdateOneOptionsInternal, 'sort'> & { sort?: MongooseSortOption };
=======
    DeleteOneOptions,
    DeleteOneOptionsForDataAPI,
    FindOneAndDeleteOptions,
    FindOneAndDeleteOptionsForDataAPI,
    FindOneAndReplaceOptions,
    FindOneAndReplaceOptionsForDataAPI,
    FindOneAndUpdateOptions,
    FindOneAndUpdateOptionsForDataAPI,
    FindOneOptions,
    FindOneOptionsForDataAPI,
    FindOptions,
    FindOptionsForDataAPI,
    InsertManyOptions,
    ReplaceOneOptions,
    ReplaceOneOptionsForDataAPI,
    SortOption,
    SortOptionInternal,
    UpdateManyOptions,
    UpdateOneOptions,
    UpdateOneOptionsForDataAPI
} from '@/src/collections/options';
import { DataAPIDeleteResult } from '../collections/collection';

import { version } from 'mongoose';

const IS_MONGOOSE_7 = version.startsWith('7.');

type NodeCallback<ResultType = unknown> = (err: Error | null, res: ResultType | null) => unknown;
>>>>>>> 9a00ebfd

/**
 * Collection operations supported by the driver. This class is called "Collection" for consistency with Mongoose, because
 * in Mongoose a Collection is the interface that Models and Queries use to communicate with the database. However, from
 * an Astra perspective, this class can be a wrapper around a Collection **or** a Table depending on the corresponding db's
 * `useTables` option.
 */
export class Collection extends MongooseCollection {
    debugType = 'StargateMongooseCollection';
    _collection?: AstraCollection | AstraTable<Record<string, unknown>>;
    _closed: boolean;

    constructor(name: string, conn: Connection, options?: { modelName?: string | null }) {
        super(name, conn, options);
        this._closed = false;
    }

    // Get the collection or table. Cache the result so we don't recreate collection/table every time.
    get collection(): AstraCollection | AstraTable<Record<string, unknown>> {
        if (this._collection != null) {
            return this._collection;
        }
        const db = this.conn.db as Db;
        // Cache because @datastax/astra-db-ts doesn't
        const collection = db.collection(this.name);
        this._collection = collection;
        return collection;
    }

    // Get whether the underlying Astra store is a table or a collection
    get useTables() {
        return this.conn.db.useTables;
    }

    /**
     * Count documents in the collection that match the given filter.
     * @param filter
     */
    countDocuments(filter: Record<string, unknown>) {
        if (this.collection instanceof AstraTable) {
            throw new OperationNotSupportedError('Cannot use countDocuments() with tables');
        }
        filter = serialize(filter);
        return this.collection.countDocuments(filter, 1000);
    }

    /**
     * Find documents in the collection that match the given filter.
     * @param filter
     * @param options
     * @param callback
     */
    find(filter: Record<string, unknown>, options: FindOptions) {
        const requestOptions: FindOptionsInternal = options != null && options.sort != null
            ? { ...options, sort: processSortOption(options.sort) }
            : { ...options, sort: undefined };
        filter = serialize(filter, this.useTables);
        
        // Weirdness to work around astra-db-ts method overrides: `find()` with `projection: never` means we need a separate branch
        if (this.collection instanceof AstraTable) {
            return this.collection.find(filter, requestOptions).map((doc: Record<string, unknown>) => deserializeDoc(doc));
        } else {
            return this.collection.find(filter, requestOptions).map((doc: Record<string, unknown>) => deserializeDoc(doc));
        }
    }

    /**
     * Find a single document in the collection that matches the given filter.
     * @param filter
     * @param options
     */
    async findOne(filter: Record<string, unknown>, options?: FindOneOptions) {
        // Weirdness to work around astra-db-ts method overrides
        if (options == null) {
            filter = serialize(filter, this.useTables);
            const doc = await this.collection.findOne(filter);
            return deserializeDoc(doc);
        }

        const requestOptions: FindOneOptionsInternal = options != null && options.sort != null
            ? { ...options, sort: processSortOption(options.sort) }
            : { ...options, sort: undefined };
        
        filter = serialize(filter, this.useTables);

        // Weirdness to work around astra-db-ts method overrides: `findOne()` with `projection: never` means we need a separate branch
        if (this.collection instanceof AstraTable) {
            return this.collection.findOne(filter, requestOptions).then(doc => deserializeDoc(doc));
        } else {
            return this.collection.findOne(filter, requestOptions).then(doc => deserializeDoc(doc));
        }
    }

    /**
     * Insert a single document into the collection.
     * @param doc
     */
    insertOne(doc: Record<string, unknown>) {
        doc = serialize(doc, this.useTables);
        return this.collection.insertOne(doc);
    }

    /**
     * Insert multiple documents into the collection.
     * @param documents
     * @param options
     */
    async insertMany(documents: Record<string, unknown>[], options?: CollectionInsertManyOptions) {
        documents = documents.map(doc => serialize(doc, this.useTables));
        if (this instanceof AstraTable) {
            return this.collection.insertMany(documents, options);
        } else {
            return this.collection.insertMany(documents, options);
        }
        
    }

    /**
     * Update a single document in a collection.
     * @param filter
     * @param update
     * @param options
     */
    async findOneAndUpdate(filter: Record<string, unknown>, update: Record<string, unknown>, options: FindOneAndUpdateOptions) {
        if (this.collection instanceof AstraTable) {
            throw new OperationNotSupportedError('Cannot use findOneAndUpdate() with tables');
        }
        const requestOptions: FindOneAndUpdateOptionsInternal = options.sort != null
            ? { ...options, sort: processSortOption(options.sort) }
            : { ...options, sort: undefined };

        filter = serialize(filter);
        setDefaultIdForUpsert(filter, update, requestOptions, false);
        update = serialize(update);

        // Weirdness to work around TypeScript, otherwise TypeScript fails with
        // "Types of property 'includeResultMetadata' are incompatible: Type 'boolean | undefined' is not assignable to type 'false | undefined'."
        if (options?.includeResultMetadata) {
            return this.collection.findOneAndUpdate(filter, update, requestOptions).then((value: Record<string, unknown> | null) => {
                return { value: deserializeDoc(value) };
            });
        } else {
            return this.collection.findOneAndUpdate(filter, update, requestOptions).then((doc: Record<string, unknown>  | null) => deserializeDoc(doc));
        }
    }

    /**
     * Find a single document in the collection and delete it.
     * @param filter
     * @param options
     */
    async findOneAndDelete(filter: Record<string, unknown>, options: FindOneAndDeleteOptions) {
        if (this.collection instanceof AstraTable) {
            throw new OperationNotSupportedError('Cannot use findOneAndDelete() with tables');
        }
        const requestOptions: FindOneAndDeleteOptionsInternal = options.sort != null
            ? { ...options, sort: processSortOption(options.sort) }
            : { ...options, sort: undefined };
        filter = serialize(filter);

        // Weirdness to work around TypeScript, otherwise TypeScript fails with
        // "Types of property 'includeResultMetadata' are incompatible: Type 'boolean | undefined' is not assignable to type 'false | undefined'."
        if (options?.includeResultMetadata) {
            return this.collection.findOneAndDelete(filter, requestOptions).then((value: Record<string, unknown>  | null) => {
                return { value: deserializeDoc(value) };
            });
        } else {
            return this.collection.findOneAndDelete(filter, requestOptions).then((doc: Record<string, unknown>  | null) => deserializeDoc(doc));
        }
    }

    /**
     * Find a single document in the collection and replace it.
     * @param filter
     * @param newDoc
     * @param options
     */
    async findOneAndReplace(filter: Record<string, unknown>, newDoc: Record<string, unknown>, options: FindOneAndReplaceOptions) {
        if (this.collection instanceof AstraTable) {
            throw new OperationNotSupportedError('Cannot use findOneAndReplace() with tables');
        }
        const requestOptions: FindOneAndReplaceOptionsInternal = options.sort != null
            ? { ...options, sort: processSortOption(options.sort) }
            : { ...options, sort: undefined };
        filter = serialize(filter);
        setDefaultIdForUpsert(filter, newDoc, requestOptions, true);
        newDoc = serialize(newDoc);

        // Weirdness to work around TypeScript, otherwise TypeScript fails with
        // "Types of property 'includeResultMetadata' are incompatible: Type 'boolean | undefined' is not assignable to type 'false | undefined'."
        if (options?.includeResultMetadata) {
            return this.collection.findOneAndReplace(filter, newDoc, requestOptions).then((value: Record<string, unknown> | null) => {
                return { value: deserializeDoc(value) };
            });
        } else {
            return this.collection.findOneAndReplace(filter, newDoc, requestOptions).then((doc: Record<string, unknown> | null) => deserializeDoc(doc));
        }
    }

    /**
     * Delete one or more documents in a collection that match the given filter.
     * @param filter
     */
    deleteMany(filter: Record<string, unknown>) {
        filter = serialize(filter, this.useTables);
        return this.collection.deleteMany(filter);
    }

    /**
     * Delete a single document in a collection that matches the given filter.
     * @param filter
     * @param options
     * @param callback
     */
    deleteOne(filter: Record<string, unknown>, options: DeleteOneOptions) {
        const requestOptions: DeleteOneOptionsInternal = options.sort != null
            ? { ...options, sort: processSortOption(options.sort) }
            : { ...options, sort: undefined };
        filter = serialize(filter, this.useTables);
        return this.collection.deleteOne(filter, requestOptions);
    }

    /**
     * Update a single document in a collection that matches the given filter, replacing it with `replacement`.
     * Converted to a `findOneAndReplace()` under the hood.
     * @param filter
     * @param replacement
     * @param options
     */
    replaceOne(filter: Record<string, unknown>, replacement: Record<string, unknown>, options?: ReplaceOneOptions) {
        let requestOptions: ReplaceOneOptionsForDataAPI | undefined = undefined;
        if (options != null && options.sort != null) {
            requestOptions = { ...options, sort: processSortOption(options.sort) };
        } else if (options != null && options.sort == null) {
            requestOptions = { ...options, sort: undefined };
            delete requestOptions.sort;
        }
        return this.collection.replaceOne(filter, replacement, requestOptions);
    }

    /**
     * Update a single document in a collection that matches the given filter.
     * @param filter
     * @param update
     * @param options
     */
    updateOne(filter: Record<string, unknown>, update: Record<string, unknown>, options: UpdateOneOptions) {
        const requestOptions: UpdateOneOptionsInternal = options.sort != null
            ? { ...options, sort: processSortOption(options.sort) }
            : { ...options, sort: undefined };
        filter = serialize(filter, this.useTables);
        setDefaultIdForUpsert(filter, update, requestOptions, false);
        update = serialize(update, this.useTables);
        return this.collection.updateOne(filter, update, requestOptions).then(res => {
            // Mongoose currently has a bug where null response from updateOne() throws an error that we can't
            // catch here for unknown reasons. See Automattic/mongoose#15126. Tables API returns null here.
            return res ?? {};
        });
    }

    /**
     * Update multiple documents in a collection that match the given filter.
     * @param filter
     * @param update
     * @param options
     */
    updateMany(filter: Record<string, unknown>, update: Record<string, unknown>, options: CollectionUpdateManyOptions) {
        if (this.collection instanceof AstraTable) {
            throw new OperationNotSupportedError('Cannot use updateMany() with tables');
        }
        filter = serialize(filter, this.useTables);
        setDefaultIdForUpsert(filter, update, options, false);
        update = serialize(update, this.useTables);
        return this.collection.updateMany(filter, update, options);
    }

    /**
     * Get the estimated number of documents in a collection based on collection metadata
     */
    estimatedDocumentCount() {
        if (this.collection instanceof AstraTable) {
            throw new OperationNotSupportedError('Cannot use estimatedDocumentCount() with tables');
        }
        return this.collection.estimatedDocumentCount();
    }

    /**
     * Run an arbitrary command against this collection's http client
     * @param command
     */
    runCommand(command: Record<string, unknown>) {
        return this.collection._httpClient.executeCommand(command, {
            timeoutManager: this.collection._httpClient.tm.single('runCommandTimeoutMS', 60_000)
        });
    }

    /**
     * Bulk write not supported.
     * @param ops
     * @param options
     */
    bulkWrite(_ops: Record<string, unknown>[], _options?: Record<string, unknown>) {
        throw new OperationNotSupportedError('bulkWrite() Not Implemented');
    }

    /**
     * Aggregate not supported.
     * @param pipeline
     * @param options
     */
    aggregate(_pipeline: Record<string, unknown>[], _options?: Record<string, unknown>) {
        throw new OperationNotSupportedError('aggregate() Not Implemented');
    }

    /**
     * List indexes not supported.
     * @param options
     */
    listIndexes() {
        if (this.collection instanceof AstraCollection) {
            throw new OperationNotSupportedError('Cannot use listIndexes() with collections');
        }
        return new AsyncCursorPlaceholder<{ name: string, key: Record<string, never> }>(
            this.collection.listIndexes({ nameOnly: true }).then(indexes => indexes.map(name => ({ name, key: {} })))
        );
    }

    /**
     * Create a new index
     * 
     * @param name
     * @param column
     * @param options
     */
    async createIndex(indexSpec: Record<string, boolean>, options?: CreateTableIndexOptions & { name?: string }) {
        if (this.collection instanceof AstraCollection) {
            throw new OperationNotSupportedError('Cannot use createIndex() with collections');
        }
        if (Object.keys(indexSpec).length !== 1) {
            throw new TypeError('createIndex indexSpec must have exactly 1 key');
        }
        const [column] = Object.keys(indexSpec);
        return this.collection.createIndex(options?.name ?? column, column, options);
    }

    /**
     * Drop an existin index
     * 
     * @param name
     */
    async dropIndex(name: string) {
        if (this.collection instanceof AstraCollection) {
            throw new OperationNotSupportedError('Cannot use dropIndex() with collections');
        }
        const db = this.conn.db as Db;
        await db.astraDb.dropTableIndex(name);
    }

    /**
     * Watch operation not supported.
     */
    watch() {
        throw new OperationNotSupportedError('watch() Not Implemented');
    }

    /**
     * Distinct operation not supported.
     */
    distinct() {
        throw new OperationNotSupportedError('distinct() Not Implemented');
    }
}

function processSortOption(sort: MongooseSortOption): SortOptionInternal {
    const result: SortOptionInternal = {};
    for (const key of Object.keys(sort)) {
        const sortValue = sort[key];
        if (sortValue == null || typeof sortValue !== 'object') {
            result[key] = sortValue;
            continue;
        }

        const $meta = typeof sortValue === 'object' && sortValue.$meta;
        if ($meta) {
            // Astra-db-ts 1.x does not currently support using fields other than $vector and $vectorize
            // for vector sort and vectorize sort, but that works in tables. Stargate-mongoose added
            // support in PR #258
            result[key] = $meta as unknown as SortDirection;
        }
    }
    
    return result;
}

export class OperationNotSupportedError extends Error {
    constructor(message: string) {
        super(message);
        this.name = 'OperationNotSupportedError';
    }
}

export function setDefaultIdForUpsert(filter: Record<string, unknown>, update: { $setOnInsert?: Record<string, unknown> } & Record<string, unknown>, options: { upsert?: boolean }, replace?: boolean) {
    if (!options.upsert) {
        return;
    }
    if ('_id' in filter) {
        return;
    }

    if (replace) {
        if ('_id' in update) {
            return;
        }
        update._id = new Types.ObjectId();
    } else {
        if (_updateHasKey(update, '_id')) {
            return;
        }
        if (update.$setOnInsert == null) {
            update.$setOnInsert = {};
        }
        if (!('_id' in update.$setOnInsert)) {
            update.$setOnInsert._id = new Types.ObjectId();
        }
    }
}

// eslint-disable-next-line @typescript-eslint/no-explicit-any
function _updateHasKey(update: Record<string, any>, key: string) {
    for (const operator of Object.keys(update)) {
        if (update[operator] != null && typeof update[operator] === 'object' && key in update[operator]) {
            return true;
        }
    }
    return false;
}

/**
 * Mongoose expects listIndexes() to return a cursor but Astra returns an array.
 */

class AsyncCursorPlaceholder<ValueType = unknown> {
    promise: Promise<Array<ValueType>>;

    constructor(promise: Promise<Array<ValueType>>) {
        this.promise = promise;
    }

    toArray() {
        return this.promise;
    }
}<|MERGE_RESOLUTION|>--- conflicted
+++ resolved
@@ -15,7 +15,6 @@
 import { default as MongooseCollection } from 'mongoose/lib/collection';
 import type { Connection } from './connection';
 import {
-<<<<<<< HEAD
     Collection as AstraCollection,
     CollectionDeleteOneOptions as DeleteOneOptionsInternal,
     CollectionFindOptions as FindOptionsInternal,
@@ -23,6 +22,7 @@
     CollectionFindOneAndReplaceOptions as FindOneAndReplaceOptionsInternal,
     CollectionFindOneAndUpdateOptions as FindOneAndUpdateOptionsInternal,
     CollectionFindOneOptions as FindOneOptionsInternal,
+    CollectionReplaceOneOptions,
     CollectionUpdateManyOptions,
     CollectionUpdateOneOptions as UpdateOneOptionsInternal,
     CollectionInsertManyOptions,
@@ -44,37 +44,8 @@
 type FindOneAndDeleteOptions = Omit<FindOneAndDeleteOptionsInternal, 'sort'> & { sort?: MongooseSortOption, includeResultMetadata?: boolean };
 type FindOneAndReplaceOptions = Omit<FindOneAndReplaceOptionsInternal, 'sort'> & { sort?: MongooseSortOption, includeResultMetadata?: boolean };
 type DeleteOneOptions = Omit<DeleteOneOptionsInternal, 'sort'> & { sort?: MongooseSortOption };
+type ReplaceOneOptions = Omit<CollectionReplaceOneOptions, 'sort'> & { sort?: MongooseSortOption };
 type UpdateOneOptions = Omit<UpdateOneOptionsInternal, 'sort'> & { sort?: MongooseSortOption };
-=======
-    DeleteOneOptions,
-    DeleteOneOptionsForDataAPI,
-    FindOneAndDeleteOptions,
-    FindOneAndDeleteOptionsForDataAPI,
-    FindOneAndReplaceOptions,
-    FindOneAndReplaceOptionsForDataAPI,
-    FindOneAndUpdateOptions,
-    FindOneAndUpdateOptionsForDataAPI,
-    FindOneOptions,
-    FindOneOptionsForDataAPI,
-    FindOptions,
-    FindOptionsForDataAPI,
-    InsertManyOptions,
-    ReplaceOneOptions,
-    ReplaceOneOptionsForDataAPI,
-    SortOption,
-    SortOptionInternal,
-    UpdateManyOptions,
-    UpdateOneOptions,
-    UpdateOneOptionsForDataAPI
-} from '@/src/collections/options';
-import { DataAPIDeleteResult } from '../collections/collection';
-
-import { version } from 'mongoose';
-
-const IS_MONGOOSE_7 = version.startsWith('7.');
-
-type NodeCallback<ResultType = unknown> = (err: Error | null, res: ResultType | null) => unknown;
->>>>>>> 9a00ebfd
 
 /**
  * Collection operations supported by the driver. This class is called "Collection" for consistency with Mongoose, because
@@ -304,14 +275,16 @@
      * @param replacement
      * @param options
      */
-    replaceOne(filter: Record<string, unknown>, replacement: Record<string, unknown>, options?: ReplaceOneOptions) {
-        let requestOptions: ReplaceOneOptionsForDataAPI | undefined = undefined;
-        if (options != null && options.sort != null) {
-            requestOptions = { ...options, sort: processSortOption(options.sort) };
-        } else if (options != null && options.sort == null) {
-            requestOptions = { ...options, sort: undefined };
-            delete requestOptions.sort;
-        }
+    replaceOne(filter: Record<string, unknown>, replacement: Record<string, unknown>, options: ReplaceOneOptions) {
+        if (this.collection instanceof AstraTable) {
+            throw new OperationNotSupportedError('Cannot use replaceOne() with tables');
+        }
+        const requestOptions: CollectionReplaceOneOptions = options.sort != null
+            ? { ...options, sort: processSortOption(options.sort) }
+            : { ...options, sort: undefined };
+        filter = serialize(filter);
+        setDefaultIdForUpsert(filter, replacement, requestOptions, true);
+        replacement = serialize(replacement);
         return this.collection.replaceOne(filter, replacement, requestOptions);
     }
 
