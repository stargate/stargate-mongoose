--- conflicted
+++ resolved
@@ -30,7 +30,6 @@
 } from '@datastax/astra-db-ts';
 import { serialize } from '../serialize';
 import { Types } from 'mongoose';
-import type { Connection } from './connection';
 
 export type SortOption = Record<string, SortDirection> |
   { $vector: { $meta: Array<number> } } |
@@ -52,18 +51,13 @@
 export class Collection extends MongooseCollection {
     debugType = 'StargateMongooseCollection';
 
-<<<<<<< HEAD
     constructor(name: string, conn: Connection, options?: { modelName?: string | null }) {
-=======
-    constructor(name: string, conn: Connection, options?: unknown) {
->>>>>>> c6fc4397
         super(name, conn, options);
         this._closed = false;
         this._collection = null;
     }
 
     //getter for collection
-<<<<<<< HEAD
     get collection(): AstraCollection {
         if (this._collection != null) {
             return this._collection;
@@ -73,33 +67,15 @@
         Object.assign(collection._httpClient.baseHeaders, this.conn.featureFlags);
         this._collection = collection;
         return collection;
-=======
-    get collection() {
-        return this.conn.db.collection(this.name);
-    }
-
-    /**
-    * Count documents in the collection that match the given filter. Use countDocuments() instead.
-    * @param filter
-    * @deprecated
-    */
-    count(filter: Record<string, unknown>) {
-        return this.collection.count(filter);
->>>>>>> c6fc4397
     }
 
     /**
      * Count documents in the collection that match the given filter.
      * @param filter
      */
-<<<<<<< HEAD
-    countDocuments(filter: Record<string, any>) {
+    countDocuments(filter: Record<string, unknown>) {
         filter = serialize(filter);
         return this.collection.countDocuments(filter, 1000);
-=======
-    countDocuments(filter: Record<string, unknown>) {
-        return this.collection.countDocuments(filter);
->>>>>>> c6fc4397
     }
 
     /**
@@ -108,11 +84,7 @@
      * @param options
      * @param callback
      */
-<<<<<<< HEAD
-    find(filter: Record<string, any>, options?: FindOptions, callback?: NodeCallback<FindCursor<unknown>>) {
-=======
-    find(filter: Record<string, unknown>, options?: FindOptions, callback?: NodeCallback<Record<string, unknown>[]>) {
->>>>>>> c6fc4397
+    find(filter: Record<string, unknown>, options?: FindOptions, callback?: NodeCallback<FindCursor<unknown>>) {
         if (options != null) {
             processSortOption(options);
         }
@@ -141,13 +113,8 @@
      * Insert a single document into the collection.
      * @param doc
      */
-<<<<<<< HEAD
-    insertOne(doc: Record<string, any>) {
+    insertOne(doc: Record<string, unknown>) {
         return this.collection.insertOne(serialize(doc));
-=======
-    insertOne(doc: Record<string, unknown>) {
-        return this.collection.insertOne(doc);
->>>>>>> c6fc4397
     }
 
     /**
@@ -167,7 +134,6 @@
 
         if (usePagination) {
             const batchSize = 20;
-<<<<<<< HEAD
             if (ordered) {
                 if (options?.returnDocumentResponses) {
                     const ret = { documentResponses: [] as unknown[] };
@@ -177,27 +143,6 @@
                             documentResponses
                         } = await this.collection.insertMany(batch, options) as unknown as { documentResponses: unknown[] };
                         ret.documentResponses.push(...documentResponses);
-=======
-            const ops = [];
-            const ret = options?.returnDocumentResponses
-                ? { acknowledged: true, documentResponses: [] }
-                : { acknowledged: true, insertedCount: 0, insertedIds: [] };
-            for (let i = 0; i < documents.length; i += batchSize) {
-                const batch = documents.slice(i, i + batchSize);
-                if (ordered) {
-                    const {
-                        acknowledged,
-                        insertedCount,
-                        insertedIds,
-                        documentResponses
-                    } = await this.collection.insertMany(batch, options);
-                    ret.acknowledged = ret.acknowledged && acknowledged;
-                    if (options?.returnDocumentResponses) {
-                        ret.documentResponses = ret.documentResponses?.concat(documentResponses ?? []);
-                    } else {
-                        ret.insertedCount += insertedCount;
-                        ret.insertedIds = (ret.insertedIds ?? []).concat(insertedIds);
->>>>>>> c6fc4397
                     }
                     return ret;
                 } else {
@@ -321,15 +266,11 @@
      * Delete one or more documents in a collection that match the given filter.
      * @param filter
      */
-<<<<<<< HEAD
-    deleteMany(filter: Record<string, any>) {
+    deleteMany(filter: Record<string, unknown>) {
         if (filter == null || Object.keys(filter).length === 0) {
             return this.collection.deleteAll();
         }
         filter = serialize(filter);
-=======
-    deleteMany(filter: Record<string, unknown>) {
->>>>>>> c6fc4397
         return this.collection.deleteMany(filter);
     }
 
@@ -339,11 +280,7 @@
      * @param options
      * @param callback
      */
-<<<<<<< HEAD
-    deleteOne(filter: Record<string, any>, options?: DeleteOneOptions, callback?: NodeCallback<DeleteOneResult>) {
-=======
-    deleteOne(filter: Record<string, unknown>, options?: DeleteOneOptions, callback?: NodeCallback<DataAPIDeleteResult>) {
->>>>>>> c6fc4397
+    deleteOne(filter: Record<string, unknown>, options?: DeleteOneOptions, callback?: NodeCallback<DeleteOneResult>) {
         if (options != null) {
             processSortOption(options);
         }
@@ -380,14 +317,10 @@
      * @param update
      * @param options
      */
-<<<<<<< HEAD
-    updateMany(filter: Record<string, any>, update: Record<string, any>, options?: UpdateManyOptions) {
+    updateMany(filter: Record<string, unknown>, update: Record<string, unknown>, options?: UpdateManyOptions) {
         filter = serialize(filter);
         update = serialize(update);
         setDefaultIdForUpsert(filter, update, options, false);
-=======
-    updateMany(filter: Record<string, unknown>, update: Record<string, unknown>, options?: UpdateManyOptions) {
->>>>>>> c6fc4397
         return this.collection.updateMany(filter, update, options);
     }
 
@@ -402,13 +335,9 @@
      * Run an arbitrary command against this collection's http client
      * @param command
      */
-<<<<<<< HEAD
-    runCommand(command: Record<string, any>) {
+    runCommand(command: Record<string, unknown>) {
+        // eslint-disable-next-line @typescript-eslint/no-explicit-any
         return (this.collection as any)._httpClient.executeCommand(command);
-=======
-    runCommand(command: Record<string, unknown>) {
-        return this.collection.runCommand(command);
->>>>>>> c6fc4397
     }
 
     /**
@@ -519,7 +448,7 @@
     }
 }
 
-export function setDefaultIdForUpsert(filter: Record<string, any>, update: Record<string, any>, options?: Record<string, any>, replace?: boolean) {
+export function setDefaultIdForUpsert(filter: Record<string, unknown>, update: Record<string, unknown>, options?: Record<string, unknown>, replace?: boolean) {
     if (filter == null || options == null) {
         return;
     }
@@ -548,7 +477,7 @@
     }
 }
 
-
+// eslint-disable-next-line @typescript-eslint/no-explicit-any
 function _updateHasKey(update: Record<string, any>, key: string) {
     for (const operator of Object.keys(update)) {
         if (update[operator] != null && typeof update[operator] === 'object' && key in update[operator]) {
