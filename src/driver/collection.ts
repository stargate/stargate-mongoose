--- conflicted
+++ resolved
@@ -16,58 +16,38 @@
 import type { Connection } from './connection';
 import {
     Collection as AstraCollection,
-    DeleteOneOptions,
-<<<<<<< HEAD
+    DeleteOneOptions as DeleteOneOptionsInternal,
     DeleteOneResult,
     FindCursor,
-=======
-    DeleteOneOptionsForDataAPI,
->>>>>>> 07e0de91
-    FindOneAndDeleteOptions,
-    FindOneAndDeleteOptionsForDataAPI,
-    FindOneAndReplaceOptions,
-    FindOneAndReplaceOptionsForDataAPI,
-    FindOneAndUpdateOptions,
-    FindOneAndUpdateOptionsForDataAPI,
-    FindOneOptions,
-    FindOneOptionsForDataAPI,
-    FindOptions,
-<<<<<<< HEAD
+    FindOptions as FindOptionsInternal,
+    FindOneAndDeleteOptions as FindOneAndDeleteOptionsInternal,
+    FindOneAndReplaceOptions as FindOneAndReplaceOptionsInternal,
+    FindOneAndUpdateOptions as FindOneAndUpdateOptionsInternal,
+    FindOneOptions as FindOneOptionsInternal,
+    UpdateManyOptions,
+    UpdateOneOptions as UpdateOneOptionsInternal,
     InsertManyResult,
     SortDirection,
-    UpdateManyOptions,
-    UpdateOneOptions
+    Sort as SortOptionInternal
 } from '@datastax/astra-db-ts';
 import { serialize } from '../serialize';
 import { Types } from 'mongoose';
 
-export type SortOption = Record<string, SortDirection> |
-  { $vector: { $meta: Array<number> } } |
-  { $vector: Array<number> } |
-  { $vectorize: { $meta: string } } |
-  { $vectorize: string };
+export type MongooseSortOption = Record<string, 1 | -1 | { $meta: Array<number> } | { $meta: string }>;
+
+type FindOptions = Omit<FindOptionsInternal, 'sort'> & { sort?: MongooseSortOption };
+type FindOneOptions = Omit<FindOneOptionsInternal, 'sort'> & { sort?: MongooseSortOption };
+type FindOneAndUpdateOptions = Omit<FindOneAndUpdateOptionsInternal, 'sort'> & { sort?: MongooseSortOption };
+type FindOneAndDeleteOptions = Omit<FindOneAndDeleteOptionsInternal, 'sort'> & { sort?: MongooseSortOption };
+type FindOneAndReplaceOptions = Omit<FindOneAndReplaceOptionsInternal, 'sort'> & { sort?: MongooseSortOption };
+type DeleteOneOptions = Omit<DeleteOneOptionsInternal, 'sort'> & { sort?: MongooseSortOption };
+type UpdateOneOptions = Omit<UpdateOneOptionsInternal, 'sort'> & { sort?: MongooseSortOption };
 
 export interface InsertManyOptions {
     ordered?: boolean;
     usePagination?: boolean;
     returnDocumentResponses?: boolean;
 }
-=======
-    FindOptionsForDataAPI,
-    InsertManyOptions,
-    SortOption,
-    SortOptionInternal,
-    UpdateManyOptions,
-    UpdateOneOptions,
-    UpdateOneOptionsForDataAPI
-} from '@/src/collections/options';
-import { DataAPIDeleteResult } from '../collections/collection';
-
-import { version } from 'mongoose';
-
-const IS_MONGOOSE_7 = version.startsWith('7.');
->>>>>>> 07e0de91
-
 type NodeCallback<ResultType = unknown> = (err: Error | null, res: ResultType | null) => unknown;
 
 /**
@@ -109,24 +89,17 @@
      * @param options
      * @param callback
      */
-<<<<<<< HEAD
     find(filter: Record<string, unknown>, options?: FindOptions, callback?: NodeCallback<FindCursor<unknown>>) {
-        if (options != null) {
-            processSortOption(options);
-        }
-        filter = serialize(filter);
-        const cursor = this.collection.find(filter, options);
-=======
-    find(filter: Record<string, unknown>, options?: FindOptions, callback?: NodeCallback<Record<string, unknown>[]>) {
-        let requestOptions: FindOptionsForDataAPI | undefined = undefined;
-        if (options != null && options.sort != null) {
-            requestOptions = { ...options, sort: processSortOption(options.sort) };
-        } else if (options != null && options.sort == null) {
-            requestOptions = { ...options, sort: undefined };
-            delete requestOptions.sort;
-        }
+        let requestOptions: FindOptionsInternal | undefined = undefined;
+        if (options != null && options.sort != null) {
+            requestOptions = { ...options, sort: processSortOption(options.sort) };
+        } else if (options != null && options.sort == null) {
+            requestOptions = { ...options, sort: undefined };
+            delete requestOptions.sort;
+        }
+        filter = serialize(filter);
         const cursor = this.collection.find(filter, requestOptions);
->>>>>>> 07e0de91
+
         if (callback != null) {
             return callback(null, cursor);
         }
@@ -139,19 +112,15 @@
      * @param options
      */
     findOne(filter: Record<string, unknown>, options?: FindOneOptions) {
-        let requestOptions: FindOneOptionsForDataAPI | undefined = undefined;
-        if (options != null && options.sort != null) {
-            requestOptions = { ...options, sort: processSortOption(options.sort) };
-        } else if (options != null && options.sort == null) {
-            requestOptions = { ...options, sort: undefined };
-            delete requestOptions.sort;
-        }
-<<<<<<< HEAD
-        filter = serialize(filter);
-        return this.collection.findOne(filter, options);
-=======
+        let requestOptions: FindOneOptionsInternal | undefined = undefined;
+        if (options != null && options.sort != null) {
+            requestOptions = { ...options, sort: processSortOption(options.sort) };
+        } else if (options != null && options.sort == null) {
+            requestOptions = { ...options, sort: undefined };
+            delete requestOptions.sort;
+        }
+        filter = serialize(filter);
         return this.collection.findOne(filter, requestOptions);
->>>>>>> 07e0de91
     }
 
     /**
@@ -217,33 +186,25 @@
      * @param options
      */
     async findOneAndUpdate(filter: Record<string, unknown>, update: Record<string, unknown>, options?: FindOneAndUpdateOptions) {
-        let requestOptions: FindOneAndUpdateOptionsForDataAPI | undefined = undefined;
-        if (options != null && options.sort != null) {
-            requestOptions = { ...options, sort: processSortOption(options.sort) };
-        } else if (options != null && options.sort == null) {
-            requestOptions = { ...options, sort: undefined };
-            delete requestOptions.sort;
-        }
-<<<<<<< HEAD
+        let requestOptions: FindOneAndUpdateOptionsInternal | undefined = undefined;
+        if (options != null && options.sort != null) {
+            requestOptions = { ...options, sort: processSortOption(options.sort) };
+        } else if (options != null && options.sort == null) {
+            requestOptions = { ...options, sort: undefined };
+            delete requestOptions.sort;
+        }
         filter = serialize(filter);
         update = serialize(update);
-        setDefaultIdForUpsert(filter, update, options, false);
+        setDefaultIdForUpsert(filter, update, requestOptions, false);
 
         // Weirdness to work around TypeScript, otherwise TypeScript fails with
         // "Types of property 'includeResultMetadata' are incompatible: Type 'boolean | undefined' is not assignable to type 'false | undefined'."
-        if (options == null) {
+        if (requestOptions == null) {
             return this.collection.findOneAndUpdate(filter, update);
-        } else if (options.includeResultMetadata) {
-            return this.collection.findOneAndUpdate(filter, update, { ...options, includeResultMetadata: true });
+        } else if (requestOptions.includeResultMetadata) {
+            return this.collection.findOneAndUpdate(filter, update, { ...requestOptions, includeResultMetadata: true });
         } else {
-            return this.collection.findOneAndUpdate(filter, update, { ...options, includeResultMetadata: false });
-=======
-        const res = await this.collection.findOneAndUpdate(filter, update, requestOptions);
-        if (IS_MONGOOSE_7) {
-            return options?.includeResultMetadata === false ? res.value : res;
-        } else if (options?.includeResultMetadata !== false) {
-            return res.value;
->>>>>>> 07e0de91
+            return this.collection.findOneAndUpdate(filter, update, { ...requestOptions, includeResultMetadata: false });
         }
     }
 
@@ -253,31 +214,23 @@
      * @param options
      */
     async findOneAndDelete(filter: Record<string, unknown>, options?: FindOneAndDeleteOptions) {
-        let requestOptions: FindOneAndDeleteOptionsForDataAPI | undefined = undefined;
-        if (options != null && options.sort != null) {
-            requestOptions = { ...options, sort: processSortOption(options.sort) };
-        } else if (options != null && options.sort == null) {
-            requestOptions = { ...options, sort: undefined };
-            delete requestOptions.sort;
-        }
-<<<<<<< HEAD
+        let requestOptions: FindOneAndDeleteOptionsInternal | undefined = undefined;
+        if (options != null && options.sort != null) {
+            requestOptions = { ...options, sort: processSortOption(options.sort) };
+        } else if (options != null && options.sort == null) {
+            requestOptions = { ...options, sort: undefined };
+            delete requestOptions.sort;
+        }
         filter = serialize(filter);
 
         // Weirdness to work around TypeScript, otherwise TypeScript fails with
         // "Types of property 'includeResultMetadata' are incompatible: Type 'boolean | undefined' is not assignable to type 'false | undefined'."
-        if (options == null) {
+        if (requestOptions == null) {
             return this.collection.findOneAndDelete(filter);
-        } else if (options.includeResultMetadata) {
-            return this.collection.findOneAndDelete(filter, { ...options, includeResultMetadata: true });
+        } else if (requestOptions.includeResultMetadata) {
+            return this.collection.findOneAndDelete(filter, { ...requestOptions, includeResultMetadata: true });
         } else {
-            return this.collection.findOneAndDelete(filter, { ...options, includeResultMetadata: false });
-=======
-        const res = await this.collection.findOneAndDelete(filter, requestOptions);
-        if (IS_MONGOOSE_7) {
-            return options?.includeResultMetadata === false ? res.value : res;
-        } else if (options?.includeResultMetadata !== false) {
-            return res.value;
->>>>>>> 07e0de91
+            return this.collection.findOneAndDelete(filter, { ...requestOptions, includeResultMetadata: false });
         }
     }
 
@@ -288,33 +241,25 @@
      * @param options
      */
     async findOneAndReplace(filter: Record<string, unknown>, newDoc: Record<string, unknown>, options?: FindOneAndReplaceOptions) {
-        let requestOptions: FindOneAndReplaceOptionsForDataAPI | undefined = undefined;
-        if (options != null && options.sort != null) {
-            requestOptions = { ...options, sort: processSortOption(options.sort) };
-        } else if (options != null && options.sort == null) {
-            requestOptions = { ...options, sort: undefined };
-            delete requestOptions.sort;
-        }
-<<<<<<< HEAD
+        let requestOptions: FindOneAndReplaceOptionsInternal | undefined = undefined;
+        if (options != null && options.sort != null) {
+            requestOptions = { ...options, sort: processSortOption(options.sort) };
+        } else if (options != null && options.sort == null) {
+            requestOptions = { ...options, sort: undefined };
+            delete requestOptions.sort;
+        }
         filter = serialize(filter);
         newDoc = serialize(newDoc);
-        setDefaultIdForUpsert(filter, newDoc, options, true);
+        setDefaultIdForUpsert(filter, newDoc, requestOptions, true);
         
         // Weirdness to work around TypeScript, otherwise TypeScript fails with
         // "Types of property 'includeResultMetadata' are incompatible: Type 'boolean | undefined' is not assignable to type 'false | undefined'."
-        if (options == null) {
+        if (requestOptions == null) {
             return this.collection.findOneAndReplace(filter, newDoc);
-        } else if (options.includeResultMetadata) {
-            return this.collection.findOneAndReplace(filter, newDoc, { ...options, includeResultMetadata: true });
+        } else if (requestOptions.includeResultMetadata) {
+            return this.collection.findOneAndReplace(filter, newDoc, { ...requestOptions, includeResultMetadata: true });
         } else {
-            return this.collection.findOneAndReplace(filter, newDoc, { ...options, includeResultMetadata: false });
-=======
-        const res = await this.collection.findOneAndReplace(filter, newDoc, requestOptions);
-        if (IS_MONGOOSE_7) {
-            return options?.includeResultMetadata === false ? res.value : res;
-        } else if (options?.includeResultMetadata !== false) {
-            return res.value;
->>>>>>> 07e0de91
+            return this.collection.findOneAndReplace(filter, newDoc, { ...requestOptions, includeResultMetadata: false });
         }
     }
 
@@ -336,27 +281,16 @@
      * @param options
      * @param callback
      */
-<<<<<<< HEAD
     deleteOne(filter: Record<string, unknown>, options?: DeleteOneOptions, callback?: NodeCallback<DeleteOneResult>) {
-        if (options != null) {
-            processSortOption(options);
-        }
-    
-        filter = serialize(filter);
-        const promise = this.collection.deleteOne(filter, options);
-=======
-    deleteOne(filter: Record<string, unknown>, options?: DeleteOneOptions, callback?: NodeCallback<DataAPIDeleteResult>) {    
-        let requestOptions: DeleteOneOptionsForDataAPI | undefined = undefined;
-        if (options != null && options.sort != null) {
-            requestOptions = { ...options, sort: processSortOption(options.sort) };
-        } else if (options != null && options.sort == null) {
-            requestOptions = { ...options, sort: undefined };
-            delete requestOptions.sort;
-        }
-        
+        let requestOptions: DeleteOneOptionsInternal | undefined = undefined;
+        if (options != null && options.sort != null) {
+            requestOptions = { ...options, sort: processSortOption(options.sort) };
+        } else if (options != null && options.sort == null) {
+            requestOptions = { ...options, sort: undefined };
+            delete requestOptions.sort;
+        } 
+        filter = serialize(filter);
         const promise = this.collection.deleteOne(filter, requestOptions);
->>>>>>> 07e0de91
-
         if (callback != null) {
             promise.then((res: DeleteOneResult) => callback(null, res), (err: Error) => callback(err, null));
         }
@@ -371,21 +305,17 @@
      * @param options
      */
     updateOne(filter: Record<string, unknown>, update: Record<string, unknown>, options?: UpdateOneOptions) {
-        let requestOptions: UpdateOneOptionsForDataAPI | undefined = undefined;
-        if (options != null && options.sort != null) {
-            requestOptions = { ...options, sort: processSortOption(options.sort) };
-        } else if (options != null && options.sort == null) {
-            requestOptions = { ...options, sort: undefined };
-            delete requestOptions.sort;
-        }
-<<<<<<< HEAD
+        let requestOptions: UpdateOneOptionsInternal | undefined = undefined;
+        if (options != null && options.sort != null) {
+            requestOptions = { ...options, sort: processSortOption(options.sort) };
+        } else if (options != null && options.sort == null) {
+            requestOptions = { ...options, sort: undefined };
+            delete requestOptions.sort;
+        }
         filter = serialize(filter);
         update = serialize(update);
-        setDefaultIdForUpsert(filter, update, options, false);
-        return this.collection.updateOne(filter, update, options);
-=======
+        setDefaultIdForUpsert(filter, update, requestOptions, false);
         return this.collection.updateOne(filter, update, requestOptions);
->>>>>>> 07e0de91
     }
 
     /**
@@ -502,7 +432,7 @@
     }
 }
 
-function processSortOption(sort: SortOption): SortOptionInternal {
+function processSortOption(sort: MongooseSortOption): SortOptionInternal {
     const result: SortOptionInternal = {};
     for (const key of Object.keys(sort)) {
         const sortValue = sort[key];
@@ -513,7 +443,10 @@
 
         const $meta = typeof sortValue === 'object' && sortValue.$meta;
         if ($meta) {
-            result[key] = $meta;
+            // Astra-db-ts 1.x does not currently support using fields other than $vector and $vectorize
+            // for vector sort and vectorize sort, but that works in tables. Stargate-mongoose added
+            // support in PR #258
+            result[key] = $meta as unknown as SortDirection;
         }
     }
     
