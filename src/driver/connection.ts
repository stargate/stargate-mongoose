--- conflicted
+++ resolved
@@ -40,15 +40,11 @@
     WithTimeout,
 } from '@datastax/astra-db-ts';
 import { CollectionsDb, TablesDb } from './db';
-<<<<<<< HEAD
 import { BaseConnection as MongooseConnection } from 'mongoose';
-=======
 import { OperationNotSupportedError } from '../operationNotSupportedError';
 import { default as MongooseConnection } from 'mongoose/lib/connection';
 import { STATES } from 'mongoose';
->>>>>>> 765fc969
 import type { ConnectOptions, Mongoose, Model } from 'mongoose';
-import { STATES } from 'mongoose';
 import { URL } from 'url';
 import { Writable } from 'stream';
 
@@ -142,19 +138,12 @@
     }
 
     /**
-<<<<<<< HEAD
      * Get a collection by name. Cached in `this.collections`.
      * @param name
      * @param options
      */
 
     // @ts-expect-error astra-mongoose collection currently doesn't fully extend from Mongoose collection in a TypeScript-compatible way.
-=======
-      * Get a collection by name. Cached in `this.collections`.
-      * @param name
-      * @param options
-      */
->>>>>>> 765fc969
     collection<DocType extends Record<string, unknown> = Record<string, unknown>>(name: string, options?: MongooseCollectionOptions): Collection<DocType> {
         if (!(name in this.collections)) {
             // @ts-expect-error astra-mongoose collection currently doesn't fully extend from Mongoose collection in a TypeScript-compatible way.
@@ -164,19 +153,12 @@
     }
 
     /**
-<<<<<<< HEAD
      * Create a new collection in the database
      * @param name The name of the collection to create
      * @param options
      */
 
     // @ts-expect-error astra-mongoose collection currently doesn't fully extend from Mongoose collection in a TypeScript-compatible way.
-=======
-      * Create a new collection in the database
-      * @param name The name of the collection to create
-      * @param options
-      */
->>>>>>> 765fc969
     async createCollection<DocType extends Record<string, unknown> = Record<string, unknown>>(
         name: string,
         options?: CreateCollectionOptions<DocType>
@@ -186,18 +168,10 @@
     }
 
     /**
-<<<<<<< HEAD
-     * Get current debug setting, accounting for potential changes to global debug config (`mongoose.set('debug', true | false)`)
-     */
-    get debug() {
-        const base = this.base as Mongoose;
-        return this._debug ?? base.get('debug');
-=======
       * Get current debug setting, accounting for potential changes to global debug config (`mongoose.set('debug', true | false)`)
       */
     get debug(): boolean | ((name: string, fn: string, ...args: unknown[]) => void) | null | undefined {
         return this._debug ?? this.base?.options?.debug;
->>>>>>> 765fc969
     }
 
     /**
@@ -301,7 +275,6 @@
     }
 
     /**
-<<<<<<< HEAD
      * Logic for creating a connection to Data API. Mongoose calls `openUri()` internally when the
      * user calls `mongoose.create()` or `mongoose.createConnection(uri)`
      *
@@ -310,14 +283,6 @@
      */
 
     // @ts-expect-error astra-mongoose connection currently doesn't fully extend from Mongoose connection in a TypeScript-compatible way because of collections
-=======
-      * Logic for creating a connection to Data API. Mongoose calls `openUri()` internally when the
-      * user calls `mongoose.create()` or `mongoose.createConnection(uri)`
-      *
-      * @param uri the connection string
-      * @param options
-      */
->>>>>>> 765fc969
     async openUri(uri: string, options?: ConnectOptionsInternal) {
         let _fireAndForget: boolean | undefined = false;
         if (options && '_fireAndForget' in options) {
