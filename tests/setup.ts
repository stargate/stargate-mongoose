// Copyright DataStax, Inc.
//
// Licensed under the Apache License, Version 2.0 (the "License");
// you may not use this file except in compliance with the License.
// You may obtain a copy of the License at
//
// http://www.apache.org/licenses/LICENSE-2.0
//
// Unless required by applicable law or agreed to in writing, software
// distributed under the License is distributed on an "AS IS" BASIS,
// WITHOUT WARRANTIES OR CONDITIONS OF ANY KIND, either express or implied.
// See the License for the specific language governing permissions and
// limitations under the License.

// setup envars
import dotenv from 'dotenv';

<<<<<<< HEAD
dotenv.config();
=======
dotenv.config();

import { logger, setLevel } from '../src/logger';
if (process.env.D) {
    setLevel('http');
} else {
    logger.silent = true;
}
>>>>>>> f6643b11
<|MERGE_RESOLUTION|>--- conflicted
+++ resolved
@@ -15,15 +15,4 @@
 // setup envars
 import dotenv from 'dotenv';
 
-<<<<<<< HEAD
-dotenv.config();
-=======
-dotenv.config();
-
-import { logger, setLevel } from '../src/logger';
-if (process.env.D) {
-    setLevel('http');
-} else {
-    logger.silent = true;
-}
->>>>>>> f6643b11
+dotenv.config();