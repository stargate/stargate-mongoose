--- conflicted
+++ resolved
@@ -1,7 +1,3 @@
-<<<<<<< HEAD
-import { TEST_COLLECTION_NAME, testClient } from './fixtures';
-import { Schema, Mongoose, InferSchemaType, SubdocsToPOJOs } from 'mongoose';
-=======
 // Copyright DataStax, Inc.
 //
 // Licensed under the Apache License, Version 2.0 (the "License");
@@ -16,9 +12,8 @@
 // See the License for the specific language governing permissions and
 // limitations under the License.
 
-import { testClient } from './fixtures';
+import { TEST_COLLECTION_NAME, testClient } from './fixtures';
 import { Schema, Mongoose, Model, InferSchemaType, SubdocsToPOJOs } from 'mongoose';
->>>>>>> 2fa7f291
 import * as AstraMongooseDriver from '../src/driver';
 import assert from 'assert';
 import { plugins } from '../src/driver';
