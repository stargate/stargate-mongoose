import { isAstra, testClient } from './fixtures';
import { Schema, Mongoose } from 'mongoose';
import * as StargateMongooseDriver from '../src/driver';
import { parseUri } from '../src/driver/connection';
import { plugins } from '../src/driver';

const cartSchema = new Schema({
    name: String,
    cartName: {type: String, lowercase: true, unique: true, index: true},
    products: [{type: Schema.Types.ObjectId, ref: 'Product'}],
    user: new Schema({
        name: String
    }, { _id: false })
});

export const productSchema = new Schema({
    name: String,
    price: Number,
    expiryDate: Date,
    isCertified: Boolean,
    category: String,
    tags: [{ _id: false, name: String }]
});

export const mongooseInstance = new Mongoose();
mongooseInstance.setDriver(StargateMongooseDriver);
mongooseInstance.set('autoCreate', false);
mongooseInstance.set('autoIndex', false);

for (const plugin of plugins) {
    mongooseInstance.plugin(plugin);
}

export const Cart = mongooseInstance.model('Cart', cartSchema);
export const Product = mongooseInstance.model('Product', productSchema);

async function createNamespace() {
    const connection: StargateMongooseDriver.Connection = mongooseInstance.connection as unknown as StargateMongooseDriver.Connection;
    return (connection.db as any)._httpClient._request({
        url: connection.baseUrl + '/' + connection.baseApiPath,
        method: 'POST',
        data: JSON.stringify({
            createNamespace: {
                name: connection.keyspaceName
            }
        }),
        timeoutManager: (connection.db as any)._httpClient.timeoutManager(120_000)
    });
}

export async function createMongooseCollections() {
    await createNamespace();

    const collections = await mongooseInstance.connection.listCollections();
    const collectionNames = collections.map(({ name }) => name);
    if (!collectionNames.includes(Cart.collection.collectionName)) {
        await Cart.createCollection();
    } else {
        await Cart.deleteMany({});
    }
    if (!collectionNames.includes(Product.collection.collectionName)) {
        await Product.createCollection();
    } else {
        await Product.deleteMany({});
    }
}

before(async function connectMongooseFixtures() {
    if (isAstra) {
    // @ts-expect-error - these are config options supported by stargate-mongoose but not mongoose
        await mongooseInstance.connect(testClient.uri, {isAstra: true});
    } else {
        const options = {
            username: process.env.STARGATE_USERNAME,
            password: process.env.STARGATE_PASSWORD,
            logSkippedOptions: true
        };
<<<<<<< HEAD
        const connection: StargateMongooseDriver.Connection = mongooseInstance.connection as unknown as StargateMongooseDriver.Connection;
        // @ts-ignore - these are config options supported by stargate-mongoose but not mongoose
=======
        // @ts-expect-error - these are config options supported by stargate-mongoose but not mongoose
>>>>>>> c6fc4397
        await mongooseInstance.connect(testClient.uri, options);
        const keyspace = parseUri(testClient!.uri).keyspaceName;
        await connection.admin.createNamespace(keyspace);
    }
});

before(createMongooseCollections);

after(async function disconnectMongooseFixtures() {
    await mongooseInstance.disconnect();
});<|MERGE_RESOLUTION|>--- conflicted
+++ resolved
@@ -36,6 +36,7 @@
 
 async function createNamespace() {
     const connection: StargateMongooseDriver.Connection = mongooseInstance.connection as unknown as StargateMongooseDriver.Connection;
+    // eslint-disable-next-line @typescript-eslint/no-explicit-any
     return (connection.db as any)._httpClient._request({
         url: connection.baseUrl + '/' + connection.baseApiPath,
         method: 'POST',
@@ -44,6 +45,7 @@
                 name: connection.keyspaceName
             }
         }),
+        // eslint-disable-next-line @typescript-eslint/no-explicit-any
         timeoutManager: (connection.db as any)._httpClient.timeoutManager(120_000)
     });
 }
@@ -75,12 +77,7 @@
             password: process.env.STARGATE_PASSWORD,
             logSkippedOptions: true
         };
-<<<<<<< HEAD
         const connection: StargateMongooseDriver.Connection = mongooseInstance.connection as unknown as StargateMongooseDriver.Connection;
-        // @ts-ignore - these are config options supported by stargate-mongoose but not mongoose
-=======
-        // @ts-expect-error - these are config options supported by stargate-mongoose but not mongoose
->>>>>>> c6fc4397
         await mongooseInstance.connect(testClient.uri, options);
         const keyspace = parseUri(testClient!.uri).keyspaceName;
         await connection.admin.createNamespace(keyspace);
