--- conflicted
+++ resolved
@@ -313,12 +313,8 @@
         it('close() should close HTTP client', async () => {
             const client = new Client(baseUrl, 'keyspace1', {
                 applicationToken: '123',
-<<<<<<< HEAD
-                createNamespaceOnConnect: false
-=======
                 createNamespaceOnConnect: false,
                 useHTTP2: true
->>>>>>> 9cfdbc9d
             });
             await client.connect();
             assert.ok(!client.httpClient.closed);
@@ -327,8 +323,6 @@
 
             await client.close();
             assert.ok(client.httpClient.closed);
-<<<<<<< HEAD
-=======
 
             let error: any;
             try {
@@ -341,7 +335,6 @@
             }
             assert.ok(error);
             assert.ok(error.message.includes('Cannot make http2 request when client is closed'), error.message);
->>>>>>> 9cfdbc9d
         });
     });
     describe('Client noops', () => {
