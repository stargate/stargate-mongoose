// Copyright DataStax, Inc.
//
// Licensed under the Apache License, Version 2.0 (the "License");
// you may not use this file except in compliance with the License.
// You may obtain a copy of the License at
//
// http://www.apache.org/licenses/LICENSE-2.0
//
// Unless required by applicable law or agreed to in writing, software
// distributed under the License is distributed on an "AS IS" BASIS,
// WITHOUT WARRANTIES OR CONDITIONS OF ANY KIND, either express or implied.
// See the License for the specific language governing permissions and
// limitations under the License.

import assert from 'assert';
import { Client } from '@/src/collections/client';
import { getAstraClient, astraUri } from '@/tests/fixtures';
import { parseUri } from '@/src/collections/utils';
import { AUTH_API_PATH } from '@/src/client/httpClient';


describe('StargateMongoose - collections.Client', () => {
  const baseUrl = `https://db_id-region-1.apps.astra.datastax.com`;
  let astraClient: Client;
  before(async function () {
    astraClient = await getAstraClient();
    if (!astraClient) {
      return this.skip();
    }
  });

  describe('Client Connections', () => {
    it('should initialize a Client connection with a uri using connect', async () => {
      assert.ok(astraClient);
    });
    it('should not a Client connection with an invalid uri', async () => {
      try {
        const badClient = await Client.connect('invaliduri');
        assert.ok(badClient);
      } catch (e) {
        assert.ok(e);
      }
    });
    it('should have unique httpClients for each db', async () => {
      const dbFromUri = astraClient.db();      
      const parsedUri = parseUri(astraUri);
      assert.strictEqual(dbFromUri.name, parsedUri.keyspaceName);
      const newDb = astraClient.db('test-db');
      assert.strictEqual(newDb.name, 'test-db');
    });

    it('should initialize a Client connection with a uri using connect with overrides', async () => {
      const AUTH_TOKEN_TO_CHECK = "123";
      const KEYSPACE_TO_CHECK = "keyspace1";
      const BASE_API_PATH_TO_CHECK = "baseAPIPath1";
      const LOG_LEVEL_TO_CHECK = "info";
      const AUTH_HEADER_NAME_TO_CHECK = "x-token";
      const client = await Client.connect(astraUri, {
          applicationToken: AUTH_TOKEN_TO_CHECK,
          keyspaceName: KEYSPACE_TO_CHECK,
          baseApiPath: BASE_API_PATH_TO_CHECK,
          logLevel: LOG_LEVEL_TO_CHECK,
          authHeaderName: AUTH_HEADER_NAME_TO_CHECK,
          createNamespaceOnConnect: false
        });        
        assert.ok(client);
        assert.ok(client.httpClient);
        assert.strictEqual(client.httpClient.applicationToken, AUTH_TOKEN_TO_CHECK);
        assert.strictEqual(client.keyspaceName, KEYSPACE_TO_CHECK);
        assert.strictEqual(client.httpClient.baseUrl, parseUri(astraUri).baseUrl + "/" + BASE_API_PATH_TO_CHECK);          
        assert.strictEqual(client.httpClient.authHeaderName, AUTH_HEADER_NAME_TO_CHECK);
        const db = client.db();
        assert.ok(db);
    });
    it('should initialize a Client connection with a uri using the constructor', () => {
      const client = new Client(baseUrl  , {      
        applicationToken: "123"
      });
      assert.ok(client);
    });
    it('should not initialize a Client connection with a uri using the constructor with no options', () => {
      try {
        const client = new Client(baseUrl);
        assert.ok(client);
      } catch (e) {
        assert.ok(e);
      }
    });
    it('should initialize a Client connection with a uri using the constructor and a keyspace', () => {
      const client = new Client(baseUrl, {
        applicationToken: "123",
        keyspaceName: "keyspace1"
      });
      assert.ok(client.keyspaceName);
    });
    it('should initialize a Client connection with a uri using the constructor and a blank keyspace', () => {
      const client = new Client(baseUrl, {
        applicationToken: '123',
        keyspaceName: ''
      });
      assert.strictEqual(client.keyspaceName, '');
    });
    it('should connect after setting up the client with a constructor', async () => {
      const client = new Client(baseUrl, {
        applicationToken: '123',
        createNamespaceOnConnect: false
      });
      await client.connect();
      assert.ok(client);
      assert.ok(client.httpClient);
    });
<<<<<<< HEAD
    it('should connect after setting up the client with a constructor using a callback', done => {
      const client = new Client(baseUrl, {
        applicationToken: '123',
        createNamespaceOnConnect: false
      });
      client.connect((err, connectedClient) => {
        assert.ok(connectedClient);
        assert.ok(connectedClient.httpClient);
        done();
      });
    });
=======

>>>>>>> 8c8d07af
    it('should set the auth header name as set in the options', done => {
      const TEST_HEADER_NAME = 'test-header';
      const client = new Client(baseUrl, {
        applicationToken: '123',
        authHeaderName: TEST_HEADER_NAME,
        createNamespaceOnConnect: false
      });
      client.connect((err, connectedClient) => {
        assert.ok(connectedClient);
        assert.strictEqual(connectedClient.httpClient.authHeaderName, TEST_HEADER_NAME);
        done();
      });
    });
    it('should create client when token is not present, but auth details are present', async () => {
      const client = new Client(baseUrl, {        
        username: "user1",
        password: "pass1",
      });
      const connectedClient = client.connect();
      assert.ok(connectedClient);
    });
    it('should not create client when token is not present & one/more of auth details are missing', async () => {
      try {
        const client = new Client(baseUrl, {        
          username: "user1"          
        });
        const connectedClient = client.connect();
      } catch (e: any){
        assert.ok(e);
        assert.strictEqual(e.message, 'applicationToken/auth info required for initialization');
      }
    });
    it('should set the auth url based on options when provided', async () => {
      const TEST_AUTH_URL = 'authurl1';
      const client = new Client(baseUrl, {        
        username: "user1",
        password: "pass1",
        authUrl: TEST_AUTH_URL
      });
      const connectedClient = client.connect();
      assert.ok(connectedClient);
      assert.strictEqual((await connectedClient).httpClient.authUrl, TEST_AUTH_URL);
    });
    it('should construct the auth url with baseUrl when not provided', async () => {
      const client = new Client(baseUrl, {        
        username: "user1",
        password: "pass1",
      });
      const connectedClient = client.connect();
      assert.ok(connectedClient);
      assert.strictEqual((await connectedClient).httpClient.authUrl, baseUrl + AUTH_API_PATH );
    });
  });
  describe('Client Db operations', () => {
    it('should return a db after setting up the client with a constructor', async () => {
      const client = new Client(baseUrl, {
        applicationToken: '123',
        createNamespaceOnConnect: false
      });
      await client.connect();
      const db = client.db('keyspace1');
      assert.ok(db);
    });
    it('should not return a db if no name is provided', async () => {
      const client = new Client(baseUrl, {
        applicationToken: '123',
        createNamespaceOnConnect: false
      });
      await client.connect();
      try {
        const db = client.db();
        assert.ok(false);
      } catch (e) {
        assert.ok(e);
      }
    });
  });
  describe('Client noops', () => {
    it('should handle noop: setMaxListeners', async () => {
      const maxListeners = astraClient.setMaxListeners(1);
      assert.strictEqual(maxListeners, 1);
    });
    it('should handle noop: close', async () => {
      const closedClient = astraClient.close();
      assert.ok(closedClient);
    });
  });
});<|MERGE_RESOLUTION|>--- conflicted
+++ resolved
@@ -109,21 +109,6 @@
       assert.ok(client);
       assert.ok(client.httpClient);
     });
-<<<<<<< HEAD
-    it('should connect after setting up the client with a constructor using a callback', done => {
-      const client = new Client(baseUrl, {
-        applicationToken: '123',
-        createNamespaceOnConnect: false
-      });
-      client.connect((err, connectedClient) => {
-        assert.ok(connectedClient);
-        assert.ok(connectedClient.httpClient);
-        done();
-      });
-    });
-=======
-
->>>>>>> 8c8d07af
     it('should set the auth header name as set in the options', done => {
       const TEST_HEADER_NAME = 'test-header';
       const client = new Client(baseUrl, {
