--- conflicted
+++ resolved
@@ -69,26 +69,7 @@
         assert.ok(res2);
         assert.strictEqual(res2.status.ok, 1);
       });
-<<<<<<< HEAD
 
-=======
-      it('should create a Collection with a callback', done => {
-        const collectionName = TEST_COLLECTION_NAME;
-        const db = new Db(astraClient.httpClient, parseUri(process.env.ASTRA_URI).keyspaceName);
-        db.createCollection(collectionName, {}, (err, res) => {
-          assert.ok(res);
-          assert.strictEqual(res.status.ok, 1);
-          //assert.strictEqual(res.status.createdCollection, collectionName);
-          // run drop collection async to save time
-          //TODOV3 enable drop collection once implemented
-          /*db.dropCollection(`test_db_collection_${suffix}`, (err, res) => {
-            assert.strictEqual(res, '');
-            assert.strictEqual(err, undefined);
-          });*/
-          done();
-        });
-      });
->>>>>>> 01d2f304
       it.skip('should drop a Collection', async () => {
         const db = new Db(astraClient.httpClient, process.env.ASTRA_DB_KEYSPACE || '');
         const suffix = randAlphaNumeric({ length: 4 }).join('');
@@ -96,36 +77,6 @@
         const res = await db.dropCollection(`test_db_collection_${suffix}`);
         assert.strictEqual(res, '');
       });
-<<<<<<< HEAD
-
-      it('should not create a Collection with an invalid name', async () => {
-        const db = new Db(astraClient.httpClient, process.env.ASTRA_DB_KEYSPACE || '');
-=======
-      it.skip('should drop a Collection with a callback', done => {
-        const db = new Db(astraClient.httpClient, process.env.ASTRA_DB_KEYSPACE || '');
-        const suffix = randAlphaNumeric({ length: 4 }).join('');
-        db.createCollection(`test_db_collection_${suffix}`, null, (_err, _res) => {
-          db.dropCollection(`test_db_collection_${suffix}`, (err, res) => {
-            assert.strictEqual(res, '');
-            assert.strictEqual(err, undefined);
-            done();
-          });
-        });
-      });
-      //TODOV3 skipping this until, https://github.com/stargate/jsonapi/issues/167 is resolved
-      it.skip('should not create a Collection with an invalid name', async () => {        
-        const db = new Db(astraClient.httpClient, parseUri(process.env.ASTRA_URI).keyspaceName );
->>>>>>> 01d2f304
-        try{ 
-          const res = await db.createCollection('test/?w.`');
-        } catch(e: any){
-          assert.strictEqual(e.errors[0].message, "Collection name has invalid characters!");
-        }
-<<<<<<< HEAD
-      });
-=======
-      });      
->>>>>>> 01d2f304
     });
   });
 }