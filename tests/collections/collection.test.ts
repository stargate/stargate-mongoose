--- conflicted
+++ resolved
@@ -552,17 +552,20 @@
           "$set": {
             "username": "aaronm"
           },
-<<<<<<< HEAD
-          {
-            "returnDocument": "after"
-          }          
-        );        
-        assert.equal(findOneAndUpdateResp.ok, 1);
-        assert.equal(findOneAndUpdateResp.value._id, docId);
-        assert.equal(findOneAndUpdateResp.value.username, "aaronm");
-        assert.equal(findOneAndUpdateResp.value.address.city, undefined);
-      });      
-      it('should deleteOne document', async () => {
+          "$unset": {
+            "address.city": ""
+          }            
+        },
+        {
+          "returnDocument": "after"
+        }          
+      );        
+      assert.equal(findOneAndUpdateResp.ok, 1);
+      assert.equal(findOneAndUpdateResp.value._id, docId);
+      assert.equal(findOneAndUpdateResp.value.username, "aaronm");
+      assert.equal(findOneAndUpdateResp.value.address.city, undefined);
+    });      
+    it('should deleteOne document', async () => {
         const res = await collection.insertOne(createSampleDocWithMultiLevel());
         const docId = res.insertedId;
         const deleteOneResp = await collection.deleteOne({ _id: docId });
@@ -768,20 +771,6 @@
         const docs = await collection.find({}, { sort: { username: 1 } }).toArray();
         assert.deepStrictEqual(docs.map(doc => doc.username), ['b', 'c']);
       });
-=======
-          "$unset": {
-            "address.city": ""
-          }            
-        },
-        {
-          "returnDocument": "after"
-        }          
-      );        
-      assert.equal(findOneAndUpdateResp.ok, 1);
-      assert.equal(findOneAndUpdateResp.value._id, docId);
-      assert.equal(findOneAndUpdateResp.value.username, "aaronm");
-      assert.equal(findOneAndUpdateResp.value.address.city, undefined);
-    });      
     it('should deleteOne document', async () => {
       const res = await collection.insertOne(createSampleDocWithMultiLevel());
       const docId = res.insertedId;
@@ -834,7 +823,6 @@
       assert.ok(exception);
       assert.strictEqual(exception.message, 'Command "deleteMany" failed with the following error: More records found to be deleted even after deleting 20 records');
       assert.ok(_.isEqual(exception.command.deleteMany.filter, filter));
->>>>>>> 83630c42
     });
   });
 });