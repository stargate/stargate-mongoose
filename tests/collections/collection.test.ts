--- conflicted
+++ resolved
@@ -402,19 +402,11 @@
       assert.strictEqual(updateOneResp.acknowledged, true);
       assert.strictEqual(updateOneResp.upsertedId, undefined);
       assert.strictEqual(updateOneResp.upsertedCount, undefined);
-<<<<<<< HEAD
-      const updatedDoc = await collection.findOne({ "username": "aaronm" });
-      assert.strictEqual(updatedDoc._id, idToCheck);
-      assert.strictEqual(updatedDoc.username, "aaronm");
-      assert.strictEqual(updatedDoc.address.city, undefined);
-    });
-=======
       const updatedDoc = await collection.findOne({"username":"aaronm"});
       assert.strictEqual(updatedDoc!._id, idToCheck);
       assert.strictEqual(updatedDoc!.username, "aaronm");
       assert.strictEqual(updatedDoc!.address.city, undefined);
     });    
->>>>>>> b28d8176
     it('should updateOne document by col', async () => {
       //insert a new doc
       const doc = createSampleDocWithMultiLevel();
@@ -430,19 +422,11 @@
       assert.strictEqual(updateOneResp.acknowledged, true);
       assert.strictEqual(updateOneResp.upsertedId, undefined);
       assert.strictEqual(updateOneResp.upsertedCount, undefined);
-<<<<<<< HEAD
-      const updatedDoc = await collection.findOne({ "username": "aaron" });
-      assert.strictEqual(updatedDoc._id, idToCheck);
-      assert.strictEqual(updatedDoc.username, "aaron");
-      assert.strictEqual(updatedDoc.address.city, "big banana");
-      assert.strictEqual(updatedDoc.address.state, "new state");
-=======
       const updatedDoc = await collection.findOne({"username":"aaron"});
       assert.strictEqual(updatedDoc!._id, idToCheck);
       assert.strictEqual(updatedDoc!.username, "aaron");
       assert.strictEqual(updatedDoc!.address.city, "big banana");
       assert.strictEqual(updatedDoc!.address.state, "new state");
->>>>>>> b28d8176
     });
     it('should upsert a doc with upsert flag true in updateOne call', async () => {
       //insert a new doc
@@ -462,23 +446,14 @@
       assert.strictEqual(updateOneResp.acknowledged, true);
       assert.ok(updateOneResp.upsertedId);
       assert.strictEqual(updateOneResp.upsertedCount, 1);
-<<<<<<< HEAD
-      const updatedDoc = await collection.findOne({ "address.city": "nyc" });
-      assert.ok(updatedDoc._id);
-      assert.notStrictEqual(updatedDoc._id, idToCheck);
-      assert.strictEqual(updatedDoc.address.city, "nyc");
-      assert.strictEqual(updatedDoc.address.state, "ny");
-    });
-  });
-  describe('updateMany tests', () => {
-=======
       const updatedDoc = await collection.findOne({"address.city":"nyc"});
       assert.ok(updatedDoc!._id);
       assert.notStrictEqual(updatedDoc!._id, idToCheck);
       assert.strictEqual(updatedDoc!.address.city, "nyc");
       assert.strictEqual(updatedDoc!.address.state, "ny");
     });  
->>>>>>> b28d8176
+  });
+  describe('updateMany tests', () => {
     it('should updateMany documents with ids', async () => {
       let sampleDocsWithIdList = JSON.parse(JSON.stringify(sampleUsersList));
       sampleDocsWithIdList[0]._id = "docml1";
@@ -499,17 +474,10 @@
       assert.strictEqual(updateManyResp.acknowledged, true);
       assert.strictEqual(updateManyResp.upsertedCount, undefined);
       assert.strictEqual(updateManyResp.upsertedId, undefined);
-<<<<<<< HEAD
-      const updatedDoc = await collection.findOne({ "username": "aaronm" });
-      assert.strictEqual(updatedDoc._id, idToUpdateAndCheck);
-      assert.strictEqual(updatedDoc.username, "aaronm");
-      assert.strictEqual(updatedDoc.address.city, undefined);
-=======
       const updatedDoc = await collection.findOne({"username":"aaronm"});
       assert.strictEqual(updatedDoc!._id, idToUpdateAndCheck);
       assert.strictEqual(updatedDoc!.username, "aaronm");
       assert.strictEqual(updatedDoc!.address.city, undefined);                                                  
->>>>>>> b28d8176
     });
     it('should update when updateMany is invoked with updates for records <= 20', async () => {
       let docList = Array.from({ length: 20 }, () => ({ username: "id", city: "nyc" }));
@@ -630,17 +598,6 @@
         },
         {
           "returnDocument": "after"
-<<<<<<< HEAD
-        }
-      );
-      assert.equal(findOneAndUpdateResp.ok, 1);
-      assert.equal(findOneAndUpdateResp.value._id, docId);
-      assert.equal(findOneAndUpdateResp.value.username, "aaronm");
-      assert.equal(findOneAndUpdateResp.value.address.city, undefined);
-    });
-  });
-  describe('deleteOne tests', () => {
-=======
         }          
       );
       assert.equal(findOneAndUpdateResp.ok, 1);
@@ -648,7 +605,8 @@
       assert.equal(findOneAndUpdateResp.value!.username, "aaronm");
       assert.equal(findOneAndUpdateResp.value!.address.city, undefined);
     });      
->>>>>>> b28d8176
+  });
+  describe('deleteOne tests', () => {
     it('should deleteOne document', async () => {
       const res = await collection.insertOne(createSampleDocWithMultiLevel());
       const docId = res.insertedId;
@@ -866,62 +824,6 @@
       const docs = await collection.find({}, { sort: { username: 1 } }).toArray();
       assert.deepStrictEqual(docs.map(doc => doc.username), ['b', 'c']);
     });
-<<<<<<< HEAD
-    it('should deleteOne document', async () => {
-      const res = await collection.insertOne(createSampleDocWithMultiLevel());
-      const docId = res.insertedId;
-      const deleteOneResp = await collection.deleteOne({ _id: docId });
-      assert.strictEqual(deleteOneResp.deletedCount, 1);
-      assert.strictEqual(deleteOneResp.acknowledged, true);
-    });
-    it('should not delete any when no match in deleteOne', async () => {
-      const res = await collection.insertOne(createSampleDocWithMultiLevel());
-      const docId = res.insertedId;
-      const deleteOneResp = await collection.deleteOne({ "username": "samlxyz" });
-      assert.strictEqual(deleteOneResp.deletedCount, 0);
-      assert.strictEqual(deleteOneResp.acknowledged, true);
-    });
-    it('should deleteMany when match is <= 20', async () => {
-      let docList = Array.from({ length: 20 }, () => ({ "username": "id", "city": "trichy" }));
-      docList.forEach((doc, index) => {
-        doc.username = doc.username + (index + 1);
-      });
-      const res = await collection.insertMany(docList);
-      assert.strictEqual(res.insertedCount, 20);
-      const deleteManyResp = await collection.deleteMany({ "city": "trichy" });
-      assert.strictEqual(deleteManyResp.deletedCount, 20);
-      assert.strictEqual(deleteManyResp.acknowledged, true);
-    });
-    it('should throw an error when deleteMany finds more than 20 records', async () => {
-      let docList = Array.from({ length: 20 }, () => ({ "username": "id", "city": "trichy" }));
-      docList.forEach((doc, index) => {
-        doc.username = doc.username + (index + 1);
-      });
-      const res = await collection.insertMany(docList);
-      assert.strictEqual(res.insertedCount, 20);
-      //insert next 20
-      let docListNextSet = Array.from({ length: 20 }, () => ({ username: "id", city: "trichy" }));
-      docListNextSet.forEach((doc, index) => {
-        doc.username = doc.username + (index + 21);
-      });
-      const resNextSet = await collection.insertMany(docListNextSet);
-      assert.strictEqual(resNextSet.insertedCount, docListNextSet.length);
-      assert.strictEqual(resNextSet.acknowledged, true);
-      assert.strictEqual(_.keys(resNextSet.insertedIds).length, docListNextSet.length);
-      //test for deleteMany errors
-      let exception: any;
-      const filter = { "city": "trichy" };
-      try {
-        const deleteManyResp = await collection.deleteMany(filter);
-      } catch (e: any) {
-        exception = e;
-      }
-      assert.ok(exception);
-      assert.strictEqual(exception.message, 'Command "deleteMany" failed with the following error: More records found to be deleted even after deleting 20 records');
-      assert.ok(_.isEqual(exception.command.deleteMany.filter, filter));
-    });
-=======
->>>>>>> b28d8176
   });
   describe('countDocuments tests', () => {
     it('should return count of documents with non id filter', async () => {
