// Copyright DataStax, Inc.
//
// Licensed under the Apache License, Version 2.0 (the "License");
// you may not use this file except in compliance with the License.
// You may obtain a copy of the License at
//
// http://www.apache.org/licenses/LICENSE-2.0
//
// Unless required by applicable law or agreed to in writing, software
// distributed under the License is distributed on an "AS IS" BASIS,
// WITHOUT WARRANTIES OR CONDITIONS OF ANY KIND, either express or implied.
// See the License for the specific language governing permissions and
// limitations under the License.

import assert from 'assert';
import mongoose from 'mongoose';
import * as StargateMongooseDriver from '@/src/driver';
import { testClient } from '@/tests/fixtures';
import { logger } from '@/src/logger';
import { parseUri } from '@/src/collections/utils';
import { HTTPClient } from '@/src/client';
import { Client } from '@/src/collections';

describe('Driver based tests', async () => {
    let dbUri: string;
    let isAstra: boolean;
    before(async function () {
        if (testClient == null) {
            return this.skip();
        }
        const astraClient = await testClient.client;
        if (astraClient === null) {
            logger.info('Skipping tests for client: %s', testClient);
            return this.skip();
        }
        dbUri = testClient.uri;
        isAstra = testClient.isAstra;
    });
    describe('StargateMongoose - index', () => {
        it('should leverage astradb', async function () {
            let Cart, Product;
            let astraMongoose, jsonAPIMongoose;
            try {
                const cartSchema = new mongoose.Schema({
                    name: String,
                    cartName: {type: String, lowercase: true, unique: true, index: true},
                    products: [{type: mongoose.Schema.Types.ObjectId, ref: 'Product'}]
                });

                const productSchema = new mongoose.Schema({
                    name: String,
                    price: Number,
                    expiryDate: Date,
                    isCertified: Boolean
                });
                if (isAstra) {
                    astraMongoose = new mongoose.Mongoose();
                    astraMongoose.setDriver(StargateMongooseDriver);
                    astraMongoose.set('autoCreate', true);
                    astraMongoose.set('autoIndex', false);
                    Cart = astraMongoose.model('Cart', cartSchema);
                    Product = astraMongoose.model('Product', productSchema);

                    // @ts-ignore - these are config options supported by stargate-mongoose but not mongoose
                    await astraMongoose.connect(dbUri, {isAstra: true});
                    await Promise.all(Object.values(astraMongoose.connection.models).map(Model => Model.init()));
                } else {
                    // @ts-ignore
                    jsonAPIMongoose = new mongoose.Mongoose();
                    jsonAPIMongoose.setDriver(StargateMongooseDriver);
                    jsonAPIMongoose.set('autoCreate', true);
                    jsonAPIMongoose.set('autoIndex', false);
                    Cart = jsonAPIMongoose.model('Cart', cartSchema);
                    Product = jsonAPIMongoose.model('Product', productSchema);

                    const options = {
                        username: process.env.STARGATE_USERNAME,
                        password: process.env.STARGATE_PASSWORD,
                        authUrl: process.env.STARGATE_AUTH_URL,
                        logSkippedOptions: true
                    };
                    // @ts-ignore - these are config options supported by stargate-mongoose but not mongoose
                    await jsonAPIMongoose.connect(dbUri, options);
                    await Promise.all(Object.values(jsonAPIMongoose.connection.models).map(Model => Model.init()));
                }
                await Promise.all([Product.deleteMany({}), Cart.deleteMany({})]);
                const product1 = new Product({
                    name: 'Product 1',
                    price: 10,
                    expiryDate: new Date('2024-04-20T00:00:00.000Z'),
                    isCertified: true
                });
                await product1.save();

                const product2 = new Product({
                    name: 'Product 2',
                    price: 10,
                    expiryDate: new Date('2024-11-20T00:00:00.000Z'),
                    isCertified: false
                });
                await product2.save();

                const cart = new Cart({
                    name: 'My Cart',
                    cartName: 'wewson',
                    products: [product1._id, product2._id]
                });
                await cart.save();
                assert.strictEqual(await Cart.findOne({cartName: 'wewson'}).select('name').exec().then((doc: any) => doc.name), cart.name);
                //compare if product expiryDate is same as saved
                assert.strictEqual(await Product.findOne({name: 'Product 1'}).select('expiryDate').exec().then((doc: any) => doc.expiryDate.toISOString()), product1.expiryDate!.toISOString());

                const findOneAndReplaceResp = await Cart.findOneAndReplace({cartName: 'wewson'}, {
                    name: 'My Cart 2',
                    cartName: 'wewson1'
                }, {returnDocument: 'after'}).exec();
                assert.strictEqual(findOneAndReplaceResp!.name, 'My Cart 2');
                assert.strictEqual(findOneAndReplaceResp!.cartName, 'wewson1');

                const productNames: string[] = [];
                const cursor = await Product.find().cursor();
                await cursor.eachAsync(p => productNames.push(p.name!));
                assert.deepEqual(productNames.sort(), ['Product 1', 'Product 2']);

                await cart.deleteOne();
                assert.strictEqual(await Cart.findOne({cartName: 'wewson'}), null);
            } finally {
                if (isAstra) {
                    astraMongoose?.connection.dropCollection('carts');
                    astraMongoose?.connection.dropCollection('products');
                    astraMongoose?.connection?.getClient()?.close();
                } else {
                    jsonAPIMongoose?.connection.dropCollection('carts');
                    jsonAPIMongoose?.connection.dropCollection('products');
                    jsonAPIMongoose?.connection?.getClient()?.close();
                }
            }
        });
    });
    describe('Mongoose API', () => {
        let mongooseInstance: mongoose.Mongoose | undefined;
        beforeEach(async function () {
            mongooseInstance = await createMongooseInstance();
        });
        afterEach(async function () {
            //add all unique collections here that are used across tests
            await mongooseInstance?.connection.dropCollection('people');
            await mongooseInstance?.connection.dropCollection('parents');
            await mongooseInstance?.connection.dropCollection('children');
            await mongooseInstance?.connection.dropCollection('grandchildren');
            await mongooseInstance?.connection.dropCollection('carts');
            await mongooseInstance?.connection.dropCollection('products');
            mongooseInstance?.connection?.getClient()?.close();
        });
        it('handles find cursors', async () => {
            // @ts-ignore
            const personSchema = new mongooseInstance.Schema({
                name: { type: String, required: true }
            });
            // @ts-ignore
            const Person = mongooseInstance.model('Person', personSchema);
            await Person.init();
            await Person.deleteMany({});
            await Person.create([{name: 'John'}, {name: 'Bill'}]);

            const names: string[] = [];
            const cursor = await Person.find().cursor();
            await cursor.eachAsync(doc => names.push(doc.name));
            assert.deepEqual(names.sort(), ['Bill', 'John']);
        });

        it('handles document deleteOne() and updateOne()', async () => {
            // @ts-ignore
            const personSchema = new mongooseInstance.Schema({
                name: String
            });
            // @ts-ignore
            const Person = mongooseInstance.model('Person', personSchema);
            await Person.init();
            await Person.deleteMany({});
            const [person1] = await Person.create([{name: 'John'}, {name: 'Bill'}]);

            await person1.updateOne({name: 'Joe'});
            let names = await Person.find();
            assert.deepEqual(names.map(doc => doc.name).sort(), ['Bill', 'Joe']);

            await person1.deleteOne();
            names = await Person.find();
            assert.deepEqual(names.map(doc => doc.name).sort(), ['Bill']);
        });

        it('handles updating existing document with save()', async () => {
        // @ts-ignore
            const personSchema = new mongooseInstance.Schema({
                name: String
            });
            // @ts-ignore
            const Person = mongooseInstance.model('Person', personSchema);
            await Person.init();
            await Person.deleteMany({});
            const [person] = await Person.create([{name: 'John'}]);

            person.name = 'Joe';
            await person.save();
            const names = await Person.find();
            assert.deepEqual(names.map(doc => doc.name).sort(), ['Joe']);
        });

        it('handles populate()', async () => {
            // @ts-ignore
            const cartSchema = new mongooseInstance.Schema({
                name: String,
                products: [{ type: 'ObjectId', ref: 'Product' }]
            });
            // @ts-ignore
            const productSchema = new mongooseInstance.Schema({
                name: String,
                price: Number
            });
            // @ts-ignore
            const Cart = mongooseInstance.model('Cart', cartSchema);
            // @ts-ignore
            const Product = mongooseInstance.model('Product', productSchema);
            await Promise.all([Cart.init(), Product.init()]);
            await Promise.all([Cart.deleteMany({}), Product.deleteMany({})]);
            const [{ _id: productId }] = await Product.create([
                { name: 'iPhone 12', price: 500 },
                { name: 'MacBook Air', price: 1400 }
            ]);
            const { _id: cartId } = await Cart.create({ name: 'test', products: [productId] });

            const cart = await Cart.findById(cartId).populate<{ products: (typeof Product)[] }>('products').orFail();
            assert.deepEqual(cart.products.map(p => p.name), ['iPhone 12']);
        });

        it('handles nested populate()', async () => {
            // @ts-ignore
            const parentSchema = new mongooseInstance.Schema({
                name: String,
                children: [{type: 'ObjectId', ref: 'Child'}]
            });
            // @ts-ignore
            const childSchema = new mongooseInstance.Schema({
                name: String,
                children: [{type: 'ObjectId', ref: 'Grandchild'}]
            });
            // @ts-ignore
            const grandchildSchema = new mongooseInstance.Schema({
                name: String
            });
            // @ts-ignore
            const Parent = mongooseInstance.model('Parent', parentSchema);
            // @ts-ignore
            const Child = mongooseInstance.model('Child', childSchema);
            // @ts-ignore
            const Grandchild = mongooseInstance.model('Grandchild', grandchildSchema);
            await Promise.all([Parent.init(), Child.init(), Grandchild.init()]);
            await Promise.all([Parent.deleteMany({}), Child.deleteMany({}), Grandchild.deleteMany({})]);
            const [{_id: grandchildId}] = await Grandchild.create([
                {name: 'Ben Skywalker'},
                {name: 'Jacen Solo'}
            ]);
            const [{_id: childId}] = await Child.create([
                {name: 'Luke Skywalker', children: [grandchildId]},
                {name: 'Han Solo'}
            ]);
            const {_id: parentId} = await Parent.create({
                name: 'Anakin Skywalker',
                children: [childId]
            });

      type PopulateTypeOverride = {
        children: { name?: string, children: (typeof Grandchild)[] }[]
      };
      const parent = await Parent
          .findById(parentId)
          .populate<PopulateTypeOverride>({
              path: 'children',
              populate: {path: 'children'}
          });
      assert.equal(parent!.children.length, 1);
      assert.equal(parent!.children[0]!.name, 'Luke Skywalker');
      assert.equal(parent!.children[0]!.children.length, 1);
      assert.equal(parent!.children[0]!.children[0].name, 'Ben Skywalker');
        });

        it('handles exists()', async () => {
            // @ts-ignore
            const personSchema = new mongooseInstance.Schema({
                name: String
            });
            // @ts-ignore
            const Person = mongooseInstance.model('Person', personSchema);
            await Person.init();
            await Person.deleteMany({});
            await Person.create([{name: 'John'}]);

            assert.ok(await Person.exists({name: 'John'}));
            assert.ok(!(await Person.exists({name: 'James'})));
        });

        it('handles insertMany()', async () => {
            // @ts-ignore
            const personSchema = new mongooseInstance.Schema({
                name: String
            });
            // @ts-ignore
            const Person = mongooseInstance.model('Person', personSchema);
            await Person.init();
            await Person.deleteMany({});
            await Person.insertMany([{ name: 'John' }, { name: 'Bill' }]);

            const docs = await Person.find();
            assert.deepEqual(docs.map(doc => doc.name).sort(), ['Bill', 'John']);
        });

        it('throws readable error on bulkWrite()', async () => {
            // @ts-ignore
            const personSchema = new mongooseInstance.Schema({
                name: String
            });
            // @ts-ignore
            const Person = mongooseInstance.model('Person', personSchema);
            await Person.init();
            await Person.deleteMany({});
            await assert.rejects(
                Person.bulkWrite([{insertOne: {document: {name: 'John'}}}]),
                /bulkWrite\(\) Not Implemented/
            );
        });

        it('throws readable error on aggregate()', async () => {
            // @ts-ignore
            const personSchema = new mongooseInstance.Schema({
                name: String
            });
            // @ts-ignore
            const Person = mongooseInstance.model('Person', personSchema);
            await Person.init();
            await Person.deleteMany({});
            // @ts-ignore
            await assert.rejects(
                Person.aggregate([{$match: {name: 'John'}}]),
                /aggregate\(\) Not Implemented/
            );
        });

        it('throws readable error on change stream', async () => {
            // @ts-ignore
            const personSchema = new mongooseInstance.Schema({
                name: String
            });
            // @ts-ignore
            const Person = mongooseInstance.model('Person', personSchema);
            await Person.init();
            await Person.deleteMany({});
            await assert.throws(
                () => Person.watch([{$match: {name: 'John'}}]),
                /watch\(\) Not Implemented/
            );
        });

<<<<<<< HEAD
        it('disconnect() closes all httpClients', async () => {
            const mongooseInstance = await createMongooseInstance();
            const client: Client = mongooseInstance.connection.getClient() as any as Client;
            const httpClient: HTTPClient = client.httpClient;
            assert.ok(!httpClient.closed);
            await mongooseInstance.disconnect();

            assert.ok(httpClient.closed);
        });

        it('close() close underlying httpClient', async () => {
            const mongooseInstance = await createMongooseInstance();
            const client: Client = mongooseInstance.connection.getClient() as any as Client;
            const httpClient: HTTPClient = client.httpClient;
            assert.ok(!httpClient.closed);
            await client.close();

            assert.ok(httpClient.closed);
=======
        it('handles listCollections()', async () => {
            const personSchema = new mongooseInstance.Schema({
                name: { type: String, required: true }
            });
            const Person = mongooseInstance.model('Person', personSchema);
            await Person.init();
            await Person.deleteMany({});
            const collections = await mongooseInstance.connection.listCollections();
            assert.ok(collections.includes('people'), collections);
>>>>>>> a64d1e6f
        });

        async function createMongooseInstance() {
            const mongooseInstance = new mongoose.Mongoose();
            mongooseInstance.setDriver(StargateMongooseDriver);
            mongooseInstance.set('autoCreate', true);
            mongooseInstance.set('autoIndex', false);

            const options = isAstra ? { isAstra: true } : { username: process.env.STARGATE_USERNAME, password: process.env.STARGATE_PASSWORD, authUrl: process.env.STARGATE_AUTH_URL };
            // @ts-ignore - these are config options supported by stargate-mongoose but not mongoose
            await mongooseInstance.connect(dbUri, options);

            return mongooseInstance;
        }
    });
    describe('namespace management tests', () => {
        it('should fail when dropDatabase is called for AstraDB', async () => {
            const mongooseInstance = new mongoose.Mongoose();
            mongooseInstance.setDriver(StargateMongooseDriver);
            mongooseInstance.set('autoCreate', true);
            mongooseInstance.set('autoIndex', false);
            const options = isAstra ? { isAstra: true } : { username: process.env.STARGATE_USERNAME, password: process.env.STARGATE_PASSWORD, authUrl: process.env.STARGATE_AUTH_URL };
            // @ts-ignore - these are config options supported by stargate-mongoose but not mongoose
            await mongooseInstance.connect(dbUri, options);
            if (isAstra) {
                let error: any;
                try {
                    await mongooseInstance.connection.dropDatabase();
                } catch (e: any) {
                    error = e;
                }
                assert.strictEqual(error.message, 'Cannot drop database in Astra. Please use the Astra UI to drop the database.');
            } else {
                const connection: StargateMongooseDriver.Connection = mongooseInstance.connection as unknown as StargateMongooseDriver.Connection;
                const resp = await connection.dropDatabase();
                assert.strictEqual(resp.status?.ok, 1);
            }
            mongooseInstance.connection.getClient().close();
        });
        it('should createDatabase if not exists in createCollection call for non-AstraDB', async () => {
            const mongooseInstance = new mongoose.Mongoose();
            mongooseInstance.setDriver(StargateMongooseDriver);
            mongooseInstance.set('autoCreate', true);
            mongooseInstance.set('autoIndex', false);
            const options = isAstra ? { isAstra: true } : { username: process.env.STARGATE_USERNAME, password: process.env.STARGATE_PASSWORD, authUrl: process.env.STARGATE_AUTH_URL };
            //split dbUri by / and replace last element with newKeyspaceName
            const dbUriSplit = dbUri.split('/');
            const token = parseUri(dbUri).applicationToken;
            const newKeyspaceName = 'new_keyspace';
            dbUriSplit[dbUriSplit.length - 1] = newKeyspaceName;
            let newDbUri = dbUriSplit.join('/');
            //if token is not null, append it to the new dbUri
            newDbUri = token ? newDbUri + '?applicationToken=' + token : newDbUri;
            // @ts-ignore - these are config options supported by stargate-mongoose but not mongoose
            await mongooseInstance.connect(newDbUri, options);
            if (isAstra) {
                let error: any;
                try {
                    await mongooseInstance.connection.createCollection('new_collection');
                } catch (e: any) {
                    error = e;
                }
                assert.strictEqual(error.errors[0].message, 'INVALID_ARGUMENT: Unknown keyspace ' + newKeyspaceName);
            } else {
                const connection: StargateMongooseDriver.Connection = mongooseInstance.connection as unknown as StargateMongooseDriver.Connection;
                const resp = await connection.createCollection('new_collection');
                assert.strictEqual(resp.status?.ok, 1);
            }
            mongooseInstance.connection.getClient().close();
        });
    });
});<|MERGE_RESOLUTION|>--- conflicted
+++ resolved
@@ -360,7 +360,6 @@
             );
         });
 
-<<<<<<< HEAD
         it('disconnect() closes all httpClients', async () => {
             const mongooseInstance = await createMongooseInstance();
             const client: Client = mongooseInstance.connection.getClient() as any as Client;
@@ -379,7 +378,8 @@
             await client.close();
 
             assert.ok(httpClient.closed);
-=======
+        });
+          
         it('handles listCollections()', async () => {
             const personSchema = new mongooseInstance.Schema({
                 name: { type: String, required: true }
@@ -389,7 +389,6 @@
             await Person.deleteMany({});
             const collections = await mongooseInstance.connection.listCollections();
             assert.ok(collections.includes('people'), collections);
->>>>>>> a64d1e6f
         });
 
         async function createMongooseInstance() {
