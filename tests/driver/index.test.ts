// Copyright DataStax, Inc.
//
// Licensed under the Apache License, Version 2.0 (the "License");
// you may not use this file except in compliance with the License.
// You may obtain a copy of the License at
//
// http://www.apache.org/licenses/LICENSE-2.0
//
// Unless required by applicable law or agreed to in writing, software
// distributed under the License is distributed on an "AS IS" BASIS,
// WITHOUT WARRANTIES OR CONDITIONS OF ANY KIND, either express or implied.
// See the License for the specific language governing permissions and
// limitations under the License.

import assert from 'assert';
import mongoose from 'mongoose';
import * as StargateMongooseDriver from '@/src/driver';
import { testClient } from '@/tests/fixtures';
import { logger } from '@/src/logger';
import { parseUri } from '@/src/collections/utils';
import { HTTPClient } from '@/src/client';
import { Client } from '@/src/collections';

describe('Driver based tests', async () => {
    let dbUri: string;
    let isAstra: boolean;
    before(async function () {
        if (testClient == null) {
            return this.skip();
        }
        const astraClient = await testClient.client;
        if (astraClient === null) {
            logger.info('Skipping tests for client: %s', testClient);
            return this.skip();
        }
        dbUri = testClient.uri;
        isAstra = testClient.isAstra;
    });
    describe('StargateMongoose - index', () => {
        it('should leverage astradb', async function () {
            let Cart, Product;
            let astraMongoose, jsonAPIMongoose;
            try {
                const cartSchema = new mongoose.Schema({
                    name: String,
                    cartName: {type: String, lowercase: true, unique: true, index: true},
                    products: [{type: mongoose.Schema.Types.ObjectId, ref: 'Product'}]
                });

                const productSchema = new mongoose.Schema({
                    name: String,
                    price: Number,
                    expiryDate: Date,
                    isCertified: Boolean
                });
                if (isAstra) {
                    astraMongoose = new mongoose.Mongoose();
                    astraMongoose.setDriver(StargateMongooseDriver);
                    astraMongoose.set('autoCreate', true);
                    astraMongoose.set('autoIndex', false);
                    Cart = astraMongoose.model('Cart', cartSchema);
                    Product = astraMongoose.model('Product', productSchema);

                    // @ts-ignore - these are config options supported by stargate-mongoose but not mongoose
                    await astraMongoose.connect(dbUri, {isAstra: true});
                    await Promise.all(Object.values(astraMongoose.connection.models).map(Model => Model.init()));
                } else {
                    // @ts-ignore
                    jsonAPIMongoose = new mongoose.Mongoose();
                    jsonAPIMongoose.setDriver(StargateMongooseDriver);
                    jsonAPIMongoose.set('autoCreate', true);
                    jsonAPIMongoose.set('autoIndex', false);
                    Cart = jsonAPIMongoose.model('Cart', cartSchema);
                    Product = jsonAPIMongoose.model('Product', productSchema);

                    const options = {
                        username: process.env.STARGATE_USERNAME,
                        password: process.env.STARGATE_PASSWORD,
                        authUrl: process.env.STARGATE_AUTH_URL,
                        logSkippedOptions: true
                    };
                    // @ts-ignore - these are config options supported by stargate-mongoose but not mongoose
                    await jsonAPIMongoose.connect(dbUri, options);
                    await Promise.all(Object.values(jsonAPIMongoose.connection.models).map(Model => Model.init()));
                }
                await Promise.all([Product.deleteMany({}), Cart.deleteMany({})]);
                const product1 = new Product({
                    name: 'Product 1',
                    price: 10,
                    expiryDate: new Date('2024-04-20T00:00:00.000Z'),
                    isCertified: true
                });
                await product1.save();

                const product2 = new Product({
                    name: 'Product 2',
                    price: 10,
                    expiryDate: new Date('2024-11-20T00:00:00.000Z'),
                    isCertified: false
                });
                await product2.save();

                const cart = new Cart({
                    name: 'My Cart',
                    cartName: 'wewson',
                    products: [product1._id, product2._id]
                });
                await cart.save();
                assert.strictEqual(await Cart.findOne({cartName: 'wewson'}).select('name').exec().then((doc: any) => doc.name), cart.name);
                //compare if product expiryDate is same as saved
                assert.strictEqual(await Product.findOne({name: 'Product 1'}).select('expiryDate').exec().then((doc: any) => doc.expiryDate.toISOString()), product1.expiryDate!.toISOString());

                const findOneAndReplaceResp = await Cart.findOneAndReplace({cartName: 'wewson'}, {
                    name: 'My Cart 2',
                    cartName: 'wewson1'
                }, {returnDocument: 'after'}).exec();
                assert.strictEqual(findOneAndReplaceResp!.name, 'My Cart 2');
                assert.strictEqual(findOneAndReplaceResp!.cartName, 'wewson1');

                const productNames: string[] = [];
                const cursor = await Product.find().cursor();
                await cursor.eachAsync(p => productNames.push(p.name!));
                assert.deepEqual(productNames.sort(), ['Product 1', 'Product 2']);

                await cart.deleteOne();
                assert.strictEqual(await Cart.findOne({cartName: 'wewson'}), null);
            } finally {
                if (isAstra) {
                    astraMongoose?.connection.dropCollection('carts');
                    astraMongoose?.connection.dropCollection('products');
                    astraMongoose?.connection?.getClient()?.close();
                } else {
                    jsonAPIMongoose?.connection.dropCollection('carts');
                    jsonAPIMongoose?.connection.dropCollection('products');
                    jsonAPIMongoose?.connection?.getClient()?.close();
                }
            }
        });
    });
    describe('Mongoose API', () => {
        let mongooseInstance: mongoose.Mongoose | undefined;
        beforeEach(async function () {
            mongooseInstance = await createMongooseInstance();
        });
        afterEach(async function () {
            //add all unique collections here that are used across tests
            await mongooseInstance?.connection.dropCollection('people');
            await mongooseInstance?.connection.dropCollection('parents');
            await mongooseInstance?.connection.dropCollection('children');
            await mongooseInstance?.connection.dropCollection('grandchildren');
            await mongooseInstance?.connection.dropCollection('carts');
            await mongooseInstance?.connection.dropCollection('products');
            mongooseInstance?.connection?.getClient()?.close();
        });
        it('handles find cursors', async () => {
            // @ts-ignore
            const personSchema = new mongooseInstance.Schema({
                name: { type: String, required: true }
            });
            // @ts-ignore
            const Person = mongooseInstance.model('Person', personSchema);
            await Person.init();
            await Person.deleteMany({});
            await Person.create([{name: 'John'}, {name: 'Bill'}]);

            const names: string[] = [];
            const cursor = await Person.find().cursor();
            await cursor.eachAsync(doc => names.push(doc.name));
            assert.deepEqual(names.sort(), ['Bill', 'John']);
        });

        it('handles document deleteOne() and updateOne()', async () => {
            // @ts-ignore
            const personSchema = new mongooseInstance.Schema({
                name: String
            });
            // @ts-ignore
            const Person = mongooseInstance.model('Person', personSchema);
            await Person.init();
            await Person.deleteMany({});
            const [person1] = await Person.create([{name: 'John'}, {name: 'Bill'}]);

            await person1.updateOne({name: 'Joe'});
            let names = await Person.find();
            assert.deepEqual(names.map(doc => doc.name).sort(), ['Bill', 'Joe']);

            await person1.deleteOne();
            names = await Person.find();
            assert.deepEqual(names.map(doc => doc.name).sort(), ['Bill']);
        });

        it('handles updating existing document with save()', async () => {
        // @ts-ignore
            const personSchema = new mongooseInstance.Schema({
                name: String
            });
            // @ts-ignore
            const Person = mongooseInstance.model('Person', personSchema);
            await Person.init();
            await Person.deleteMany({});
            const [person] = await Person.create([{name: 'John'}]);

            person.name = 'Joe';
            await person.save();
            const names = await Person.find();
            assert.deepEqual(names.map(doc => doc.name).sort(), ['Joe']);
        });

        it('handles populate()', async () => {
            // @ts-ignore
            const cartSchema = new mongooseInstance.Schema({
                name: String,
                products: [{ type: 'ObjectId', ref: 'Product' }]
            });
            // @ts-ignore
            const productSchema = new mongooseInstance.Schema({
                name: String,
                price: Number
            });
            // @ts-ignore
            const Cart = mongooseInstance.model('Cart', cartSchema);
            // @ts-ignore
            const Product = mongooseInstance.model('Product', productSchema);
            await Promise.all([Cart.init(), Product.init()]);
            await Promise.all([Cart.deleteMany({}), Product.deleteMany({})]);
            const [{ _id: productId }] = await Product.create([
                { name: 'iPhone 12', price: 500 },
                { name: 'MacBook Air', price: 1400 }
            ]);
            const { _id: cartId } = await Cart.create({ name: 'test', products: [productId] });

            const cart = await Cart.findById(cartId).populate<{ products: (typeof Product)[] }>('products').orFail();
            assert.deepEqual(cart.products.map(p => p.name), ['iPhone 12']);
        });

        it('handles nested populate()', async () => {
            // @ts-ignore
            const parentSchema = new mongooseInstance.Schema({
                name: String,
                children: [{type: 'ObjectId', ref: 'Child'}]
            });
            // @ts-ignore
            const childSchema = new mongooseInstance.Schema({
                name: String,
                children: [{type: 'ObjectId', ref: 'Grandchild'}]
            });
            // @ts-ignore
            const grandchildSchema = new mongooseInstance.Schema({
                name: String
            });
            // @ts-ignore
            const Parent = mongooseInstance.model('Parent', parentSchema);
            // @ts-ignore
            const Child = mongooseInstance.model('Child', childSchema);
            // @ts-ignore
            const Grandchild = mongooseInstance.model('Grandchild', grandchildSchema);
            await Promise.all([Parent.init(), Child.init(), Grandchild.init()]);
            await Promise.all([Parent.deleteMany({}), Child.deleteMany({}), Grandchild.deleteMany({})]);
            const [{_id: grandchildId}] = await Grandchild.create([
                {name: 'Ben Skywalker'},
                {name: 'Jacen Solo'}
            ]);
            const [{_id: childId}] = await Child.create([
                {name: 'Luke Skywalker', children: [grandchildId]},
                {name: 'Han Solo'}
            ]);
            const {_id: parentId} = await Parent.create({
                name: 'Anakin Skywalker',
                children: [childId]
            });

      type PopulateTypeOverride = {
        children: { name?: string, children: (typeof Grandchild)[] }[]
      };
      const parent = await Parent
          .findById(parentId)
          .populate<PopulateTypeOverride>({
              path: 'children',
              populate: {path: 'children'}
          });
      assert.equal(parent!.children.length, 1);
      assert.equal(parent!.children[0]!.name, 'Luke Skywalker');
      assert.equal(parent!.children[0]!.children.length, 1);
      assert.equal(parent!.children[0]!.children[0].name, 'Ben Skywalker');
        });

        it('handles exists()', async () => {
            // @ts-ignore
            const personSchema = new mongooseInstance.Schema({
                name: String
            });
            // @ts-ignore
            const Person = mongooseInstance.model('Person', personSchema);
            await Person.init();
            await Person.deleteMany({});
            await Person.create([{name: 'John'}]);

            assert.ok(await Person.exists({name: 'John'}));
            assert.ok(!(await Person.exists({name: 'James'})));
        });

        it('handles insertMany()', async () => {
            // @ts-ignore
            const personSchema = new mongooseInstance.Schema({
                name: String
            });
            // @ts-ignore
            const Person = mongooseInstance.model('Person', personSchema);
            await Person.init();
            await Person.deleteMany({});
            await Person.insertMany([{ name: 'John' }, { name: 'Bill' }]);

            const docs = await Person.find();
            assert.deepEqual(docs.map(doc => doc.name).sort(), ['Bill', 'John']);
        });

        it('throws readable error on bulkWrite()', async () => {
            // @ts-ignore
            const personSchema = new mongooseInstance.Schema({
                name: String
            });
            // @ts-ignore
            const Person = mongooseInstance.model('Person', personSchema);
            await Person.init();
            await Person.deleteMany({});
            await assert.rejects(
                Person.bulkWrite([{insertOne: {document: {name: 'John'}}}]),
                /bulkWrite\(\) Not Implemented/
            );
        });

        it('throws readable error on aggregate()', async () => {
            // @ts-ignore
            const personSchema = new mongooseInstance.Schema({
                name: String
            });
            // @ts-ignore
            const Person = mongooseInstance.model('Person', personSchema);
            await Person.init();
            await Person.deleteMany({});
            // @ts-ignore
            await assert.rejects(
                Person.aggregate([{$match: {name: 'John'}}]),
                /aggregate\(\) Not Implemented/
            );
        });

        it('throws readable error on change stream', async () => {
            // @ts-ignore
            const personSchema = new mongooseInstance.Schema({
                name: String
            });
            // @ts-ignore
            const Person = mongooseInstance.model('Person', personSchema);
            await Person.init();
            await Person.deleteMany({});
            await assert.throws(
                () => Person.watch([{$match: {name: 'John'}}]),
                /watch\(\) Not Implemented/
            );
        });

        it('disconnect() closes all httpClients', async () => {
            const mongooseInstance = await createMongooseInstance();
            const client: Client = mongooseInstance.connection.getClient() as any as Client;
            const httpClient: HTTPClient = client.httpClient;
            assert.ok(!httpClient.closed);
            await mongooseInstance.disconnect();

            assert.ok(httpClient.closed);
        });

        it('close() close underlying httpClient', async () => {
            const mongooseInstance = await createMongooseInstance();
            const client: Client = mongooseInstance.connection.getClient() as any as Client;
            const httpClient: HTTPClient = client.httpClient;
            assert.ok(!httpClient.closed);
            await client.close();

            assert.ok(httpClient.closed);
        });
<<<<<<< HEAD
=======
          
        it('handles listCollections()', async () => {
            const personSchema = new mongooseInstance.Schema({
                name: { type: String, required: true }
            });
            const Person = mongooseInstance.model('Person', personSchema);
            await Person.init();
            await Person.deleteMany({});
            const collections = await mongooseInstance.connection.listCollections();
            const collectionNames = collections.map(({ name }) => name);
            assert.ok(
                collectionNames.includes('people'),
                collections
            );
        });
>>>>>>> 9cfdbc9d

        async function createMongooseInstance() {
            const mongooseInstance = new mongoose.Mongoose();
            mongooseInstance.setDriver(StargateMongooseDriver);
            mongooseInstance.set('autoCreate', true);
            mongooseInstance.set('autoIndex', false);

            const options = isAstra ? { isAstra: true } : { username: process.env.STARGATE_USERNAME, password: process.env.STARGATE_PASSWORD, authUrl: process.env.STARGATE_AUTH_URL };
            // @ts-ignore - these are config options supported by stargate-mongoose but not mongoose
            await mongooseInstance.connect(dbUri, options);

            return mongooseInstance;
        }
    });
    describe('namespace management tests', () => {
        it('should fail when dropDatabase is called for AstraDB', async () => {
            const mongooseInstance = new mongoose.Mongoose();
            mongooseInstance.setDriver(StargateMongooseDriver);
            mongooseInstance.set('autoCreate', true);
            mongooseInstance.set('autoIndex', false);
            const options = isAstra ? { isAstra: true } : { username: process.env.STARGATE_USERNAME, password: process.env.STARGATE_PASSWORD, authUrl: process.env.STARGATE_AUTH_URL };
            // @ts-ignore - these are config options supported by stargate-mongoose but not mongoose
            await mongooseInstance.connect(dbUri, options);
            if (isAstra) {
                let error: any;
                try {
                    await mongooseInstance.connection.dropDatabase();
                } catch (e: any) {
                    error = e;
                }
                assert.strictEqual(error.message, 'Cannot drop database in Astra. Please use the Astra UI to drop the database.');
            } else {
                const connection: StargateMongooseDriver.Connection = mongooseInstance.connection as unknown as StargateMongooseDriver.Connection;
                const resp = await connection.dropDatabase();
                assert.strictEqual(resp.status?.ok, 1);
            }
            mongooseInstance.connection.getClient().close();
        });
        it('should createDatabase if not exists in createCollection call for non-AstraDB', async () => {
            const mongooseInstance = new mongoose.Mongoose();
            mongooseInstance.setDriver(StargateMongooseDriver);
            mongooseInstance.set('autoCreate', true);
            mongooseInstance.set('autoIndex', false);
            const options = isAstra ? { isAstra: true } : { username: process.env.STARGATE_USERNAME, password: process.env.STARGATE_PASSWORD, authUrl: process.env.STARGATE_AUTH_URL };
            //split dbUri by / and replace last element with newKeyspaceName
            const dbUriSplit = dbUri.split('/');
            const token = parseUri(dbUri).applicationToken;
            const newKeyspaceName = 'new_keyspace';
            dbUriSplit[dbUriSplit.length - 1] = newKeyspaceName;
            let newDbUri = dbUriSplit.join('/');
            //if token is not null, append it to the new dbUri
            newDbUri = token ? newDbUri + '?applicationToken=' + token : newDbUri;
            // @ts-ignore - these are config options supported by stargate-mongoose but not mongoose
            await mongooseInstance.connect(newDbUri, options);
            if (isAstra) {
                let error: any;
                try {
                    await mongooseInstance.connection.createCollection('new_collection');
                } catch (e: any) {
                    error = e;
                }
                assert.strictEqual(error.errors[0].message, 'INVALID_ARGUMENT: Unknown keyspace ' + newKeyspaceName);
            } else {
                const connection: StargateMongooseDriver.Connection = mongooseInstance.connection as unknown as StargateMongooseDriver.Connection;
                const resp = await connection.createCollection('new_collection');
                assert.strictEqual(resp.status?.ok, 1);
            }
            mongooseInstance.connection.getClient().close();
        });
    });
});<|MERGE_RESOLUTION|>--- conflicted
+++ resolved
@@ -379,8 +379,6 @@
 
             assert.ok(httpClient.closed);
         });
-<<<<<<< HEAD
-=======
           
         it('handles listCollections()', async () => {
             const personSchema = new mongooseInstance.Schema({
@@ -396,7 +394,6 @@
                 collections
             );
         });
->>>>>>> 9cfdbc9d
 
         async function createMongooseInstance() {
             const mongooseInstance = new mongoose.Mongoose();
