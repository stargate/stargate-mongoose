--- conflicted
+++ resolved
@@ -89,17 +89,14 @@
         products: [product1._id, product2._id]
       });
       await cart.save();
-<<<<<<< HEAD
+      assert.strictEqual(await Cart.findOne({ cartName: 'wewson' }).select('name').exec().then((doc: any) => doc.name), cart.name);
+      //compare if product expiryDate is same as saved
+      assert.strictEqual(await Product.findOne({ name: 'Product 1' }).select('expiryDate').exec().then((doc: any) => doc.expiryDate.toISOString()), product1.expiryDate!.toISOString());
 
       const findOneAndReplaceResp = await Cart.findOneAndReplace({ cartName: 'wewson' }, { name: 'My Cart 2', cartName: 'wewson1' }, { returnDocument: 'after'}).exec();
       assert.strictEqual(findOneAndReplaceResp!.name, 'My Cart 2');
       assert.strictEqual(findOneAndReplaceResp!.cartName, 'wewson1');
 
-=======
-      assert.strictEqual(await Cart.findOne({ cartName: 'wewson' }).select('name').exec().then((doc: any) => doc.name), cart.name);
-      //compare if product expiryDate is same as saved
-      assert.strictEqual(await Product.findOne({ name: 'Product 1' }).select('expiryDate').exec().then((doc: any) => doc.expiryDate.toISOString()), product1.expiryDate!.toISOString());
->>>>>>> fef9f6cf
       if (isAstra) {
         astraMongoose?.connection.dropCollection('carts');
         astraMongoose?.connection.dropCollection('products');
