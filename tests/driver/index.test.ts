--- conflicted
+++ resolved
@@ -17,7 +17,6 @@
 import * as StargateMongooseDriver from '@/src/driver';
 import { testClient, TEST_COLLECTION_NAME } from '@/tests/fixtures';
 import { logger } from '@/src/logger';
-import { parseUri } from '@/src/collections/utils';
 import { HTTPClient } from '@/src/client';
 import { Client } from '@/src/collections';
 import { Product, Cart, mongooseInstance } from '@/tests/mongooseFixtures';
@@ -263,72 +262,13 @@
             mongooseInstance.set('autoIndex', false);
             const options = isAstra ? { isAstra: true } : { username: process.env.STARGATE_USERNAME, password: process.env.STARGATE_PASSWORD };
             
-            //split dbUri by / and replace last element with newKeyspaceName
-            const dbUriSplit = dbUri.split('/');
-            const token = parseUri(dbUri).applicationToken;
-            const newKeyspaceName = 'new_keyspace';
-            dbUriSplit[dbUriSplit.length - 1] = newKeyspaceName;
-            let newDbUri = dbUriSplit.join('/');
-            //if token is not null, append it to the new dbUri
-            newDbUri = token ? newDbUri + '?applicationToken=' + token : newDbUri;
-
-            // @ts-ignore - these are config options supported by stargate-mongoose but not mongoose
-<<<<<<< HEAD
             await mongooseInstance.connect(dbUri, options);
 
             await assert.rejects(
-              () => mongooseInstance.connection.dropDatabase(),
-              { message: 'dropDatabase() Not Implemented' }
-            );
-=======
-            await mongooseInstance.connect(newDbUri, options);
-            if (isAstra) {
-                let error: any;
-                try {
-                    await mongooseInstance.connection.dropDatabase();
-                } catch (e: any) {
-                    error = e;
-                }
-                assert.strictEqual(error.message, 'Cannot drop database in Astra. Please use the Astra UI to drop the database.');
-            } else {
-                const connection: StargateMongooseDriver.Connection = mongooseInstance.connection as unknown as StargateMongooseDriver.Connection;
-                const resp = await connection.dropDatabase();
-                assert.strictEqual(resp.status?.ok, 1);
-            }
+                () => mongooseInstance.connection.dropDatabase(),
+                { message: 'dropDatabase() Not Implemented' }
+            );
             mongooseInstance.connection.getClient().close();
         });
-        it('should createDatabase if not exists in createCollection call for non-AstraDB', async () => {
-            const mongooseInstance = new mongoose.Mongoose();
-            mongooseInstance.setDriver(StargateMongooseDriver);
-            mongooseInstance.set('autoCreate', false);
-            mongooseInstance.set('autoIndex', false);
-            const options = isAstra ? { isAstra: true } : { username: process.env.STARGATE_USERNAME, password: process.env.STARGATE_PASSWORD };
-            //split dbUri by / and replace last element with newKeyspaceName
-            const dbUriSplit = dbUri.split('/');
-            const token = parseUri(dbUri).applicationToken;
-            const newKeyspaceName = 'new_keyspace';
-            dbUriSplit[dbUriSplit.length - 1] = newKeyspaceName;
-            let newDbUri = dbUriSplit.join('/');
-            //if token is not null, append it to the new dbUri
-            newDbUri = token ? newDbUri + '?applicationToken=' + token : newDbUri;
-            // @ts-ignore - these are config options supported by stargate-mongoose but not mongoose
-            await mongooseInstance.connect(newDbUri, options);
-            if (isAstra) {
-                let error: any;
-                try {
-                    await mongooseInstance.connection.createCollection('new_collection');
-                } catch (e: any) {
-                    error = e;
-                }
-                assert.strictEqual(error.errors[0].message, 'INVALID_ARGUMENT: Unknown keyspace ' + newKeyspaceName);
-            } else {
-                const connection: StargateMongooseDriver.Connection = mongooseInstance.connection as unknown as StargateMongooseDriver.Connection;
-                const resp = await connection.createCollection('new_collection');
-                assert.strictEqual(resp.status?.ok, 1);
-            }
-            await mongooseInstance.connection.dropDatabase();
->>>>>>> c997041f
-            mongooseInstance.connection.getClient().close();
-        });
     });
 });