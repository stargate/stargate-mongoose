--- conflicted
+++ resolved
@@ -189,29 +189,6 @@
             );
         });
 
-<<<<<<< HEAD
-=======
-        it('disconnect() closes all httpClients', async () => {
-            const mongooseInstance = await createMongooseInstance();
-            const client: Client = mongooseInstance.connection.getClient() as unknown as Client;
-            const httpClient: HTTPClient = client.httpClient;
-            assert.ok(!httpClient.closed);
-            await mongooseInstance.disconnect();
-
-            assert.ok(httpClient.closed);
-        });
-
-        it('close() close underlying httpClient', async () => {
-            const mongooseInstance = await createMongooseInstance();
-            const client: Client = mongooseInstance.connection.getClient() as unknown as Client;
-            const httpClient: HTTPClient = client.httpClient;
-            assert.ok(!httpClient.closed);
-            await client.close();
-
-            assert.ok(httpClient.closed);
-        });
-
->>>>>>> c6fc4397
         it('handles reconnecting after disconnecting', async () => {
             const mongooseInstance = await createMongooseInstance();
             const TestModel = mongooseInstance.model('Person', Person.schema, TEST_COLLECTION_NAME);
@@ -262,55 +239,11 @@
             
             await mongooseInstance.connect(dbUri, options);
 
-<<<<<<< HEAD
             await assert.rejects(
                 () => mongooseInstance.connection.dropDatabase(),
                 { message: 'dropDatabase() Not Implemented' }
             );
-=======
-            // @ts-expect-error - these are config options supported by stargate-mongoose but not mongoose
-            await mongooseInstance.connect(newDbUri, options);
-            if (isAstra) {
-                await assert.rejects(
-                    () => mongooseInstance.connection.dropDatabase(),
-                    { message: 'Cannot drop database in Astra. Please use the Astra UI to drop the database.' }
-                );
-            } else {
-                const connection: StargateMongooseDriver.Connection = mongooseInstance.connection as unknown as StargateMongooseDriver.Connection;
-                const resp = await connection.dropDatabase();
-                assert.strictEqual(resp.status?.ok, 1);
-            }
             mongooseInstance.connection.getClient().close();
         });
-        it('should createDatabase if not exists in createCollection call for non-AstraDB', async () => {
-            const mongooseInstance = new mongoose.Mongoose();
-            mongooseInstance.setDriver(StargateMongooseDriver);
-            mongooseInstance.set('autoCreate', false);
-            mongooseInstance.set('autoIndex', false);
-            const options = isAstra ? { isAstra: true } : { username: process.env.STARGATE_USERNAME, password: process.env.STARGATE_PASSWORD };
-            //split dbUri by / and replace last element with newKeyspaceName
-            const dbUriSplit = dbUri.split('/');
-            const token = parseUri(dbUri).applicationToken;
-            const newKeyspaceName = 'new_keyspace';
-            dbUriSplit[dbUriSplit.length - 1] = newKeyspaceName;
-            let newDbUri = dbUriSplit.join('/');
-            //if token is not null, append it to the new dbUri
-            newDbUri = token ? newDbUri + '?applicationToken=' + token : newDbUri;
-            // @ts-expect-error - these are config options supported by stargate-mongoose but not mongoose
-            await mongooseInstance.connect(newDbUri, options);
-            if (isAstra) {
-                await assert.rejects(
-                    () => mongooseInstance.connection.createCollection('new_collection'),
-                    { message: 'INVALID_ARGUMENT: Unknown keyspace ' + newKeyspaceName }
-                );
-            } else {
-                const connection: StargateMongooseDriver.Connection = mongooseInstance.connection as unknown as StargateMongooseDriver.Connection;
-                const resp = await connection.createCollection('new_collection');
-                assert.strictEqual(resp.status?.ok, 1);
-            }
-            await mongooseInstance.connection.dropDatabase();
->>>>>>> c6fc4397
-            mongooseInstance.connection.getClient().close();
-        });
     });
 });