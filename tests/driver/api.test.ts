// Copyright DataStax, Inc.
//
// Licensed under the Apache License, Version 2.0 (the "License");
// you may not use this file except in compliance with the License.
// You may obtain a copy of the License at
//
// http://www.apache.org/licenses/LICENSE-2.0
//
// Unless required by applicable law or agreed to in writing, software
// distributed under the License is distributed on an "AS IS" BASIS,
// WITHOUT WARRANTIES OR CONDITIONS OF ANY KIND, either express or implied.
// See the License for the specific language governing permissions and
// limitations under the License.

import assert from 'assert';
import {Db} from '@/src/collections/db';
import {Client} from '@/src/collections/client';
import {
    testClient,
    TEST_COLLECTION_NAME
} from '@/tests/fixtures';
<<<<<<< HEAD
import mongoose, {Schema, InferSchemaType} from 'mongoose';
=======
import mongoose, {Model, Schema, InferSchemaType} from 'mongoose';
>>>>>>> 7d43cee3
import * as StargateMongooseDriver from '@/src/driver';
import {randomUUID} from 'crypto';
import {OperationNotSupportedError} from '@/src/driver';
import { Product, Cart, mongooseInstance } from '@/tests/mongooseFixtures';

const productSchema = new mongoose.Schema({
    name: String,
    price: Number,
    expiryDate: Date,
    isCertified: Boolean,
    category: String
});

describe('Mongoose Model API level tests', async () => {
    let astraClient: Client | null;
    let db: Db;
    before(async function () {
        if (testClient == null) {
            return this.skip();
        }
        astraClient = await testClient?.client;
        if (astraClient === null) {
            return this.skip();
        }

        db = astraClient.db();
<<<<<<< HEAD
=======
        await db.dropCollection(TEST_COLLECTION_NAME);
        dbUri = testClient.uri;
        isAstra = testClient.isAstra;
    });
    let mongooseInstance: StargateMongooseDriver.StargateMongoose | null = null;
    let Product: Model<any>;
    let Cart: Model<any>;
    let astraMongoose: StargateMongooseDriver.StargateMongoose | null;
    let jsonAPIMongoose: StargateMongooseDriver.StargateMongoose | null;
    before(async () => {
        ({Product, Cart, astraMongoose, jsonAPIMongoose} = await createClientsAndModels(isAstra));
>>>>>>> 7d43cee3
    });
    afterEach(async () => {
        await Promise.all([Product.deleteMany({}), Cart.deleteMany({})]);
    });
<<<<<<< HEAD
=======
    after(async () => {
        await dropCollections(isAstra, astraMongoose, jsonAPIMongoose, 'products');
        await dropCollections(isAstra, astraMongoose, jsonAPIMongoose, 'carts');
    });
    after(function() {
        jsonAPIMongoose?.connection?.getClient()?.close();
        astraMongoose?.connection?.getClient()?.close();
    });

    function getInstance() {
        const mongooseInstance = new mongoose.Mongoose().setDriver<StargateMongooseDriver.StargateMongoose>(StargateMongooseDriver);
        mongooseInstance.set('autoCreate', true);
        mongooseInstance.set('autoIndex', false);
        mongooseInstance.set('strictQuery', false);
        return mongooseInstance;
    }

    async function createClientsAndModels(isAstra: boolean) {
        let Product: Model<any>;
        let Cart: Model<any>;
        let astraMongoose: StargateMongooseDriver.StargateMongoose | null = null;
        let jsonAPIMongoose: StargateMongooseDriver.StargateMongoose | null = null;
        const productSchema = new mongoose.Schema({
            name: String,
            price: Number,
            expiryDate: Date,
            isCertified: Boolean,
            category: String
        });
        const cartSchema = new mongoose.Schema({
            name: String,
            products: [{ type: Schema.Types.ObjectId, ref: 'Product' }]
        });
        if (isAstra) {
            astraMongoose = getInstance();
            Product = astraMongoose.model('Product', productSchema);
            Cart = astraMongoose.model('Cart', cartSchema);
            
            await astraMongoose.connect(dbUri, {isAstra: true, logSkippedOptions: true});
            await Promise.all(Object.values(astraMongoose.connection.models).map(Model => Model.init()));
        } else {
            // @ts-ignore
            jsonAPIMongoose = getInstance();
            Product = jsonAPIMongoose.model('Product', productSchema);
            Cart = jsonAPIMongoose.model('Cart', cartSchema);
            const options = {
                username: process.env.STARGATE_USERNAME,
                password: process.env.STARGATE_PASSWORD,
                authUrl: process.env.STARGATE_AUTH_URL,
                logSkippedOptions: true
            };
            // @ts-ignore - these are config options supported by stargate-mongoose but not mongoose
            await jsonAPIMongoose.connect(dbUri, options);
            await Promise.all(Object.values(jsonAPIMongoose.connection.models).map(Model => Model.init()));
        }
        mongooseInstance = isAstra ? astraMongoose : jsonAPIMongoose;
        return {Product, Cart, astraMongoose, jsonAPIMongoose};
    }

    async function dropCollections(isAstra: boolean, astraMongoose: mongoose.Mongoose | null, jsonAPIMongoose: mongoose.Mongoose | null, collectionName: string) {
        if (isAstra) {
            await astraMongoose?.connection.dropCollection(collectionName);
        } else {
            await jsonAPIMongoose?.connection.dropCollection(collectionName);
        }
    }
>>>>>>> 7d43cee3

    describe('Options & Data type tests', () => {
        it('test strict and strictQuery options', async () => {
            //strict is true, so extraCol should not be saved
            const saveResponseWithStrictTrue = await new Product({
                name: 'Product 1',
                price: 10,
                isCertified: true,
                category: 'cat 1',
                extraCol: 'extra val'
            }, null, {
                strict: true
            }).save();
            const savedRow = await Product.findById(saveResponseWithStrictTrue._id);
            assert.strictEqual(savedRow.name, 'Product 1');
            assert.strictEqual(savedRow.price, 10);
            assert.strictEqual(savedRow.isCertified, true);
            assert.strictEqual(savedRow.category, 'cat 1');
            assert.strictEqual(savedRow.extraCol, undefined);
            //strict is false, so extraCol should be saved
            const saveResponseWithStrictFalse = await new Product({
                name: 'Product 1',
                price: 10,
                isCertified: true,
                category: 'cat 1',
                extraCol: 'extra val1'
            }, null, {
                strict: false
            }).save();
            const savedRowWithStrictFalse = await Product.findById(saveResponseWithStrictFalse._id);
            assert.strictEqual(savedRowWithStrictFalse.name, 'Product 1');
            assert.strictEqual(savedRowWithStrictFalse.price, 10);
            assert.strictEqual(savedRowWithStrictFalse.isCertified, true);
            assert.strictEqual(savedRowWithStrictFalse.category, 'cat 1');
            //to access extraCol, we need to use get method since it is not part of schema
            assert.strictEqual(savedRowWithStrictFalse.get('extraCol'), 'extra val1');
            //since strictQuery is true, extraCol will be removed from filter, so all docs will be returned
            const findResponse = await Product.find({
                category: 'cat 1',
                extraCol: 'extra val1'
            }, null, {strictQuery: true});
            assert.strictEqual(findResponse.length, 2);
            const findResponseWithStrictQueryFalse = await Product.find({
                category: 'cat 1',
                extraCol: 'extra val1'
            }, null, {strictQuery: false});
            assert.strictEqual(findResponseWithStrictQueryFalse.length, 1);
            assert.strictEqual(findResponseWithStrictQueryFalse[0].get('extraCol'), 'extra val1');
            assert.strictEqual(findResponseWithStrictQueryFalse[0].name, 'Product 1');
        });
        it('Data type tests', async () => {
            const modelName = 'User';
            const userSchema = new mongoose.Schema({
                name: String,
                age: Number,
                dob: Date,
                encData: Buffer,
                isCertified: Boolean,
                mixedData: mongoose.Schema.Types.Mixed,
                employee: mongoose.Schema.Types.ObjectId,
                friends: [String],
                salary: mongoose.Schema.Types.Decimal128,
                favorites: Map,
                nestedSchema: {
                    address: {
                        street: String,
                        city: String,
                        state: String
                    }
                },
                uniqueId: Schema.Types.UUID,
                category: BigInt
            });
            const User = mongooseInstance.model(modelName, userSchema, TEST_COLLECTION_NAME);
            const collectionNames = await User.db.listCollections().then(collections => collections.map(c => c.name));
            if (!collectionNames.includes(TEST_COLLECTION_NAME)) {
                await User.createCollection();
            }
            const employeeIdVal = new mongoose.Types.ObjectId();
            //generate a random uuid
            const uniqueIdVal = randomUUID();
            const dobVal = new Date();
            const saveResponse = await new User({
                name: 'User 1',
                age: 10,
                dob: dobVal,
                //encData: Buffer.from('test'),
                isCertified: true,
                mixedData: {a: 1, b: 'test'},
                employee: employeeIdVal,
                friends: ['friend 1', 'friend 2'],
                salary: mongoose.Types.Decimal128.fromString('100.25'),
                favorites: new Map([['food', 'pizza'], ['drink', 'cola']]),
                nestedSchema: {
                    address: {
                        street: 'street 1',
                        city: 'city 1',
                        state: 'state 1'
                    }
                },
                uniqueId: uniqueIdVal,
                category: BigInt(100)
            }).save();
            assert.strictEqual(saveResponse.name, 'User 1');
            assert.strictEqual(saveResponse.age, 10);
            assert.strictEqual(saveResponse.dob!.toISOString(), dobVal.toISOString());
            assert.strictEqual(saveResponse.isCertified, true);
            assert.strictEqual(saveResponse.mixedData.a, 1);
            assert.strictEqual(saveResponse.mixedData.b, 'test');
            assert.strictEqual(saveResponse.employee!.toString(), employeeIdVal.toString());
            assert.strictEqual(saveResponse.friends[0], 'friend 1');
            assert.strictEqual(saveResponse.friends[1], 'friend 2');
            assert.strictEqual(saveResponse.salary!.toString(), '100.25');
            assert.strictEqual(saveResponse.favorites!.get('food'), 'pizza');
            assert.strictEqual(saveResponse.favorites!.get('drink'), 'cola');
            assert.strictEqual(saveResponse.nestedSchema!.address!.street, 'street 1');
            assert.strictEqual(saveResponse.nestedSchema!.address!.city, 'city 1');
            assert.strictEqual(saveResponse.nestedSchema!.address!.state, 'state 1');
            assert.strictEqual(saveResponse.uniqueId!.toString(), uniqueIdVal.toString());
            assert.strictEqual(saveResponse.category!.toString(), '100');
            //get record using findOne and verify results
            const findOneResponse = await User.findOne({name: 'User 1'});
            assert.strictEqual(findOneResponse!.name, 'User 1');
            assert.strictEqual(findOneResponse!.age, 10);
            assert.strictEqual(findOneResponse!.dob!.toISOString(), dobVal.toISOString());
            assert.strictEqual(findOneResponse!.isCertified, true);
            assert.strictEqual(findOneResponse!.mixedData.a, 1);
            assert.strictEqual(findOneResponse!.mixedData.b, 'test');
            assert.strictEqual(findOneResponse!.employee!.toString(), employeeIdVal.toString());
            assert.strictEqual(findOneResponse!.friends[0], 'friend 1');
            assert.strictEqual(findOneResponse!.friends[1], 'friend 2');
            assert.strictEqual(findOneResponse!.salary!.toString(), '100.25');
            assert.strictEqual(findOneResponse!.favorites!.get('food'), 'pizza');
            assert.strictEqual(findOneResponse!.favorites!.get('drink'), 'cola');
            assert.strictEqual(findOneResponse!.nestedSchema!.address!.street, 'street 1');
            assert.strictEqual(findOneResponse!.nestedSchema!.address!.city, 'city 1');
            assert.strictEqual(findOneResponse!.nestedSchema!.address!.state, 'state 1');
            assert.strictEqual(findOneResponse!.uniqueId!.toString(), uniqueIdVal.toString());
            assert.strictEqual(findOneResponse!.category!.toString(), '100');
        });
    });
    describe('API tests', () => {
        it('API ops tests Model()', async () => {
            //Model()
            const product1 = new Product({name: 'Product 1', price: 10, isCertified: true, category: 'cat 1'});
            assert.strictEqual(product1.name, 'Product 1');
        });
        it('API ops tests Model.$where()', async () => {
            //Mode.$where()
            const product1 = new Product({name: 'Product 1', price: 10, isCertified: true, category: 'cat 1'});
            await product1.save();
            let error: any = null;
            try {
                await Product.$where('this.name === "Product 1"').exec();
            } catch (err: any) {
                error = err;
            }
            assert.ok(error);
            assert.strictEqual(error.errors[0].message, 'Invalid filter expression: filter clause path (\'$where\') contains character(s) not allowed');
        });
        it('API ops tests Model.aggregate()', async () => {
            //Model.aggregate()
            let error: OperationNotSupportedError | null = null;
            try {
                await Product.aggregate([{$match: {name: 'Product 1'}}]);
            } catch (err: any) {
                error = err;
            }
            assert.strictEqual(error!.message, 'aggregate() Not Implemented');
            //----------------//
        });
        //Model.applyDefaults is skipped, because it is not making any db calls
        //TODO - Skipping /node_modules/mongoose/lib/model.js:3442:74
        //Model.bulkSave() error:  TypeError: Cannot read properties of undefined (reading 'find')
        it.skip('API ops tests Model.bulkSave()', async () => {
            let error: OperationNotSupportedError | null = null;
            try {
                const product2 = new Product({name: 'Product 2', price: 20, isCertified: true, category: 'cat 2'});
                const product3 = new Product({name: 'Product 3', price: 30, isCertified: true, category: 'cat 3'});
                await Product.bulkSave([product2, product3]);
            } catch (err:any) {
                error = err;
            }
            assert.strictEqual(error!.message, 'bulkSave() Not Implemented');
        });
        it('API ops tests Model.bulkWrite()', async () => {
            let error: OperationNotSupportedError | null = null;
            try {
                const product2 = new Product({name: 'Product 2', price: 20, isCertified: true, category: 'cat 2'});
                const product3 = new Product({name: 'Product 3', price: 30, isCertified: true, category: 'cat 3'});
                await Product.bulkWrite([{insertOne: {document: product2}}, {insertOne: {document: product3}}]);
            } catch (err: any) {
                error = err;
            }
            assert.strictEqual(error!.message, 'bulkWrite() Not Implemented');
        });
        //castObject skipped as it is not making any database calls
        it('API ops tests Model.cleanIndexes()', async () => {
            let error: OperationNotSupportedError | null = null;
            try {
                // @ts-ignore
                await Product.cleanIndexes();
            } catch (err: any) {
                error = err;
            }
            //cleanIndexes invokes listIndexes() which is not supported
            assert.strictEqual(error!.message, 'listIndexes() Not Implemented');
        });
        it('API ops tests Model.countDocuments()', async () => {
            const product1 = new Product({name: 'Product 1', price: 10, isCertified: true, category: 'cat 1'});
            await product1.save();
            const countResp = await Product.countDocuments({name: 'Product 1'});
            assert.strictEqual(countResp, 1);
        });
        it('API ops tests Model.create()', async () => {
            const createResp = await Product.create({
                name: 'Product for create',
                price: 10,
                isCertified: true,
                category: 'cat 1'
            });
            assert.strictEqual(createResp.name, 'Product for create');
        });
        it('API ops tests Model.createCollection()', async () => {
            await Product.createCollection();
        });
        //TODO - createIndex() error uncaught internally
        it.skip('API ops tests Model.createIndexes()', async () => {
            let error: any = null;
            Product.schema.index({name: 1});
            try {
                await Product.createIndexes();
            } catch (err: any) {
                error = err;
            }
            assert.strictEqual(error!.message, 'createIndex() Not Implemented');
        });
        it('API ops tests Model.db', async () => {
            const conn = Product.db as unknown as StargateMongooseDriver.Connection;
            assert.strictEqual(conn.db.name, db.name);
        });
        it('API ops tests Model.deleteMany()', async () => {
            const product1 = new Product({name: 'Product 1', price: 10, isCertified: true, category: 'cat 1'});
            await product1.save();
            const deleteManyResp = await Product.deleteMany({name: 'Product 1'});
            assert.strictEqual(deleteManyResp.deletedCount, 1);
            const findDeletedDoc = await Product.findOne({name: 'Product 1'});
            assert.strictEqual(findDeletedDoc, null);
        });
        it('API ops tests Model.deleteOne()', async () => {
            const product1 = new Product({name: 'Product 1', price: 10, isCertified: true, category: 'cat 1'});
            await product1.save();
            const deleteOneResp = await Product.deleteOne({name: 'Product 1'});
            assert.strictEqual(deleteOneResp.deletedCount, 1);
            const findDeletedDoc = await Product.findOne({name: 'Product 1'});
            assert.strictEqual(findDeletedDoc, null);
        });
        it('API ops tests Model.diffIndexes()', async () => {
            let error: OperationNotSupportedError | null = null;
            try {
                await Product.diffIndexes();
            } catch (err: any) {
                error = err;
            }
            assert.ok(error);
            assert.strictEqual(error?.message, 'listIndexes() Not Implemented');
        });
        it('API ops tests Model.discriminator()', async () => {
            //Online products have URL
            const OnlineProduct = Product.discriminator<InferSchemaType<typeof productSchema> & { url: string }>('OnlineProduct', new Schema({url: String}));
            const regularProduct = new Product({
                name: 'Product 1',
                price: 10,
                isCertified: true,
                category: 'cat 1',
                url: 'http://product1.com'
            });
            assert.ok(!regularProduct.url);
            await regularProduct.save();
            const regularProductSaved = await Product.findOne({name: 'Product 1'});
            assert.strictEqual(regularProductSaved!.name, 'Product 1');
            assert.strictEqual(regularProductSaved!.price, 10);
            assert.strictEqual(regularProductSaved!.isCertified, true);
            assert.strictEqual(regularProductSaved!.category, 'cat 1');
            assert.ok(!regularProductSaved.url);
            const onlineProduct = new OnlineProduct({
                name: 'Product 2',
                price: 10,
                isCertified: true,
                category: 'cat 1',
                url: 'http://product1.com'
            });
            await onlineProduct.save();
            const onlineProductSaved = await OnlineProduct.findOne({name: 'Product 2'});
            assert.strictEqual(onlineProductSaved!.name, 'Product 2');
            assert.strictEqual(onlineProductSaved!.price, 10);
            assert.strictEqual(onlineProductSaved!.isCertified, true);
            assert.strictEqual(onlineProductSaved!.category, 'cat 1');
            assert.ok(onlineProduct.url);
        });
        it('API ops tests Model.distinct()', async () => {
            const product1 = new Product({name: 'Product 1', price: 10, isCertified: true, category: 'cat 1'});
            const product2 = new Product({name: 'Product 2', price: 10, isCertified: true, category: 'cat 2'});
            const product3 = new Product({name: 'Product 3', price: 10, isCertified: true, category: 'cat 1'});
            await Product.insertMany([product1, product2, product3]);
            let err: OperationNotSupportedError | null = null;
            try {
                const query = Product.distinct('category');
                await query.exec();
            } catch (error: any) {
                err = error;
            }
            assert.ok(err);
            assert.strictEqual(err?.message, 'distinct() Not Implemented');
        });
        
        it('API ops tests Model.estimatedDocumentCount()', async () => {
            let error: OperationNotSupportedError | null = null;
            try {
                const product1 = new Product({name: 'Product 1', price: 10, isCertified: true, category: 'cat 1'});
                const product2 = new Product({name: 'Product 2', price: 10, isCertified: true, category: 'cat 2'});
                const product3 = new Product({name: 'Product 3', price: 10, isCertified: true, category: 'cat 1'});
                await Product.insertMany([product1, product2, product3]);
                await Product.estimatedDocumentCount();
            } catch (err: any) {
                error = err;
            }
            assert.ok(error);
            assert.strictEqual(error?.message, 'estimatedDocumentCount() Not Implemented');
        });
        //skipping Model.events() as it is not making any database calls
        it('API ops tests Model.exists()', async () => {
            const product1 = new Product({name: 'Product 1', price: 10, isCertified: true, category: 'cat 1'});
            await product1.save();
            const existsResp = await Product.exists({name: 'Product 1'});
            assert.ok(existsResp);
        });
        it('API ops tests Model.find()', async () => {
            const product1 = new Product({name: 'Product 1', price: 10, isCertified: true, category: 'cat 1'});
            const product2 = new Product({name: 'Product 2', price: 10, isCertified: true, category: 'cat 2'});
            const product3 = new Product({name: 'Product 3', price: 10, isCertified: true, category: 'cat 1'});
            await Product.insertMany([product1, product2, product3]);
            const findResp = await Product.find({category: 'cat 1'});
            assert.strictEqual(findResp.length, 2);
            const nameArray: Set<string> = new Set(['Product 1', 'Product 3']);
            for(const doc of findResp) {
                assert.strictEqual(doc.category, 'cat 1');
                assert.strictEqual(nameArray.has(doc.name), true);
                nameArray.delete(doc.name);
            }
        });
        it('API ops tests Model.findById()', async () => {
            const product1 = new Product({name: 'Product 1', price: 10, isCertified: true, category: 'cat 1'});
            await product1.save();
            const findResp = await Product.findById(product1._id);
            assert.strictEqual(findResp?.name, 'Product 1');
        });
        it('API ops tests Model.findByIdAndDelete()', async () => {
            const product1 = new Product({name: 'Product 1', price: 10, isCertified: true, category: 'cat 1'});
            await product1.save();
            const deleteResp = await Product.findByIdAndDelete(product1._id);
            assert.strictEqual(deleteResp?.name, 'Product 1');
            const findDeletedDoc = await Product.findById(product1._id);
            assert.strictEqual(findDeletedDoc, null);
        });
        it('API ops tests Model.findByIdAndUpdate()', async () => {
            const product1 = new Product({name: 'Product 1', price: 10, isCertified: true, category: 'cat 1', url: 'http://product1.com'});
            await product1.save();
            const updateResp = await Product.findByIdAndUpdate(product1._id, {name: 'Product 2'});
            assert.strictEqual(updateResp?.name, 'Product 1');
            const findUpdatedDoc = await Product.findById(product1._id);
            assert.strictEqual(findUpdatedDoc?.name, 'Product 2');
        });
        it('API ops tests Model.findOne()', async () => {
            const product1 = new Product({name: 'Product 1', price: 10, isCertified: true, category: 'cat 2'});
            const product2 = new Product({name: 'Product 2', price: 10, isCertified: true, category: 'cat 2'});
            const product3 = new Product({name: 'Product 3', price: 10, isCertified: true, category: 'cat 1'});
            await Product.insertMany([product1, product2, product3]);
            const findResp = await Product.findOne({category: 'cat 1'});
            assert.strictEqual(findResp?.category, 'cat 1');
        });
        it('API ops tests Model.findOneAndDelete()', async () => {
            const product1 = new Product({name: 'Product 1', price: 10, isCertified: true, category: 'cat 2'});
            const product2 = new Product({name: 'Product 2', price: 10, isCertified: true, category: 'cat 2'});
            const product3 = new Product({name: 'Product 3', price: 10, isCertified: true, category: 'cat 1'});
            await Product.insertMany([product1, product2, product3]);
            const deleteResp = await Product.findOneAndDelete({category: 'cat 1'});
            assert.strictEqual(deleteResp?.category, 'cat 1');
            //check if it exists again
            const findDeletedDoc = await Product.findOne({category: 'cat 1'});
            assert.strictEqual(findDeletedDoc, null);
        });
        it('API ops tests Model.findOneAndUpdate()', async () => {
            const product1 = new Product({name: 'Product 1', price: 10, isCertified: true, category: 'cat 2'});
            const product2 = new Product({name: 'Product 2', price: 10, isCertified: true, category: 'cat 2'});
            const product3 = new Product({name: 'Product 3', price: 10, isCertified: true, category: 'cat 1'});
            await Product.insertMany([product1, product2, product3]);
            const updateResp = await Product.findOneAndUpdate({category: 'cat 1'}, {name: 'Product 4'});
            assert.strictEqual(updateResp?.category, 'cat 1');
            const findOneResp = await Product.findOne({category: 'cat 1'});
            assert.strictEqual(findOneResp?.name, 'Product 4');
        });
        it('API ops tests Model.insertMany()', async () => {
            const product1 = {name: 'Product 1', price: 10, isCertified: true, category: 'cat 2'};
            const product2 = {name: 'Product 2', price: 10, isCertified: true, category: 'cat 2'};
            const product3 = {name: 'Product 3', price: 10, isCertified: true, category: 'cat 1'};
            const insertResp = await Product.insertMany([product1, product2, product3] , {ordered: true});
            assert.strictEqual(insertResp.length, 3);
            assert.strictEqual(insertResp[0].name, 'Product 1');
            assert.strictEqual(insertResp[1].name, 'Product 2');
            assert.strictEqual(insertResp[2].name, 'Product 3');
        });
        //Model.inspect can not be tested since it is a helper for console logging. More info here: https://mongoosejs.com/docs/api/model.html#Model.inspect()
        it('API ops tests Model.listIndexes()', async () => {
            let error: OperationNotSupportedError | null = null;
            try {
                await Product.listIndexes();
            } catch(err: OperationNotSupportedError | any) {
                error = err;
            }
            assert.ok(error);
            assert.strictEqual(error?.message, 'listIndexes() Not Implemented');
        });
        it('API ops tests Model.populate()', async () => {
            const product1 = new Product({name: 'Product 1', price: 10, isCertified: true, category: 'cat 2'});
            const product2 = new Product({name: 'Product 2', price: 10, isCertified: true, category: 'cat 2'});
            const product3 = new Product({name: 'Product 3', price: 10, isCertified: true, category: 'cat 1'});
            await Product.insertMany([product1, product2, product3]);
            const cart1 = new Cart({name: 'Cart 1', products: [product1._id, product2._id]});
            await Cart.insertMany([cart1]);
            const populateResp = await Cart.findOne({name: 'Cart 1'}).populate('products');
            assert.strictEqual(populateResp?.products.length, 2);
            assert.strictEqual(populateResp?.products[0].name, 'Product 1');
            assert.strictEqual(populateResp?.products[1].name, 'Product 2');
        });
        it('API ops tests Model.prototype.deleteOne()', async () => {
            const product1 = new Product({name: 'Product 1', price: 10, isCertified: true, category: 'cat 1'});
            await product1.save();
            const docSaved = await Product.findOne({name: 'Product 1'});
            assert.strictEqual(docSaved.name, 'Product 1');
            await product1.deleteOne();
            const findDeletedDoc = await Product.findOne({name: 'Product 1'});
            assert.strictEqual(findDeletedDoc, null);
        });
        it('API ops tests Model.replaceOne()', async () => {
            let error: OperationNotSupportedError | null = null;
            try {
                const product1 = new Product({name: 'Product 1', price: 10, isCertified: true, category: 'cat 2'});
                const product2 = new Product({name: 'Product 2', price: 10, isCertified: true, category: 'cat 2'});
                const product3 = new Product({name: 'Product 3', price: 10, isCertified: true, category: 'cat 1'});
                await Product.insertMany([product1, product2, product3]);
                await Product.replaceOne({category: 'cat 1'}, {name: 'Product 4'});
            } catch(err: OperationNotSupportedError | any) {
                error = err;
            }
            assert.ok(error);
            assert.strictEqual(error?.message, 'replaceOne() Not Implemented');
        });
        //Model.schema() is skipped since it doesn't make any database calls. More info here: https://mongoosejs.com/docs/api/model.html#Model.schema
        it('API ops tests Model.startSession()', async () => {
            const product1 = new Product({name: 'Product 1', price: 10, isCertified: true, category: 'cat 2'});
            const product2 = new Product({name: 'Product 2', price: 10, isCertified: true, category: 'cat 2'});
            const product3 = new Product({name: 'Product 3', price: 10, isCertified: true, category: 'cat 1'});
            await Product.insertMany([product1, product2, product3]);
            let error: OperationNotSupportedError | null = null;
            try {
                await Product.startSession();
                await product1.remove();
            } catch(err: OperationNotSupportedError | any) {
                error = err;
            }
            assert.ok(error);
            assert.strictEqual(error?.message, 'startSession() Not Implemented');
        });
        it('API ops tests Model.syncIndexes()', async () => {
            let error: OperationNotSupportedError | null = null;
            try {
                await Product.syncIndexes();
            } catch(err: OperationNotSupportedError | any) {
                error = err;
            }
            assert.ok(error);
            //since listIndexes is invoked before syncIndexes, the error message will be related to listIndexes
            assert.strictEqual(error?.message, 'listIndexes() Not Implemented');
        });
        //Mode.translateAliases is skipped since it doesn't make any database calls. More info here: https://mongoosejs.com/docs/api/model.html#Model.translateAliases
        it('API ops tests Model.updateMany()', async () => {
            const product1 = new Product({name: 'Product 1', price: 10, isCertified: true, category: 'cat 2'});
            const product2 = new Product({name: 'Product 2', price: 10, isCertified: true, category: 'cat 2'});
            const product3 = new Product({name: 'Product 3', price: 10, isCertified: true, category: 'cat 1'});
            await Product.insertMany([product1, product2, product3]);
            //updateMany
            const updateManyResp: mongoose.UpdateWriteOpResult = await Product.updateMany({category: 'cat 2'}, {category: 'cat 3'});
            assert.strictEqual(updateManyResp.acknowledged, true);
            assert.strictEqual(updateManyResp.matchedCount, 2);
            assert.strictEqual(updateManyResp.modifiedCount, 2);
            assert.strictEqual(updateManyResp.upsertedCount, undefined);
            const findUpdatedDocs = await Product.find({category: 'cat 3'});
            assert.strictEqual(findUpdatedDocs.length, 2);
            const productNames: Set<string> = new Set();
            findUpdatedDocs.forEach((doc: any) => {
                productNames.add(doc.name);
            });
            assert.strictEqual(productNames.size, 2);
            assert.strictEqual(productNames.has('Product 1'), true);
            productNames.delete('Product 1');
            assert.strictEqual(productNames.has('Product 2'), true);
            productNames.delete('Product 2');
        });
        it('API ops tests Model.updateOne()', async () => {
            const product1 = new Product({name: 'Product 1', price: 10, isCertified: true, category: 'cat 2'});
            const product2 = new Product({name: 'Product 2', price: 10, isCertified: true, category: 'cat 2'});
            const product3 = new Product({name: 'Product 3', price: 10, isCertified: true, category: 'cat 1'});
            await Product.insertMany([product1, product2, product3]);
            //UpdateOne
            const updateOneResp: mongoose.UpdateWriteOpResult = await Product.updateOne({category: 'cat 1'}, {category: 'cat 3'});
            assert.strictEqual(updateOneResp.acknowledged, true);
            assert.strictEqual(updateOneResp.matchedCount, 1);
            assert.strictEqual(updateOneResp.modifiedCount, 1);
            assert.strictEqual(updateOneResp.upsertedCount, undefined);
            const findUpdatedDoc = await Product.findOne({category: 'cat 3'});
            assert.strictEqual(findUpdatedDoc?.name, 'Product 3');
        });
        //Model.validate is skipped since it doesn't make any database calls. More info here: https://mongoosejs.com/docs/api/model.html#Model.validate
        it('API ops tests Model.watch()', async () => {
            let error: OperationNotSupportedError | null = null;
            try {
                const product1 = new Product({name: 'Product 1', price: 10, isCertified: true, category: 'cat 2'});
                await product1.save();
                const changeStream = Product.watch().on('change', (change) => {
                    assert.strictEqual(change.operationType, 'delete');
                    assert.strictEqual(change.documentKey._id.toString(), product1._id.toString());
                    changeStream.close();
                });
                await product1.remove();
            } catch(err: OperationNotSupportedError | any) {
                error = err;
            }
            assert.ok(error);
            assert.strictEqual(error?.message, 'watch() Not Implemented');
        });
        it('API ops tests Model.where()', async () => {
            const product1 = new Product({name: 'Product 1', price: 10, isCertified: true, category: 'cat 2'});
            await product1.save();
            const whereResp = await Product.where('name').equals('Product 1');
            assert.strictEqual(whereResp.length, 1);
            assert.strictEqual(whereResp[0].name, 'Product 1');
        });
        it('API ops tests Query cursor', async () => {
            await Product.create(
                Array.from({ length: 25 }, (_, index) => ({
                    name: `Product ${(index + 1).toString().padStart(2, '0')}`,
                    price: 10
                }))
            );

            let cursor = Product.find().sort({ product: 1 }).cursor();
            await assert.rejects(
                cursor.next(),
                /JSON API can currently only return 20 documents with sort/
            );

            cursor = await Product.find().sort({ product: 1 }).limit(20).cursor();
            for (let i = 0; i < 20; ++i) {
                await cursor.next();
            }
            assert.equal(await cursor.next(), null);
        });
        it('API ops tests Model.db.collection()', async () => {
            const product1 = new Product({name: 'Product 1', price: 10, isCertified: true, category: 'cat 2'});
            await product1.save();
            const res = await Product.db.collection('products').findOne();
            assert.equal(res!.name, 'Product 1');
        });
    });

    describe('vector search', function() {
        const vectorSchema = new Schema(
            {
                $vector: { type: [Number], default: () => void 0 },
                name: 'String'
            },
            {
                collectionOptions: { vector: { dimension: 2, metric: 'cosine' } },
                autoCreate: true
            }
        );
        const Vector = mongooseInstance.model(
            'Vector',
            vectorSchema,
            'vector'
        );

        before(async function() {
            await mongooseInstance.connection.dropCollection('vector');
            await Vector.createCollection();
        });

        beforeEach(async function() {
            await Vector.deleteMany({});
            await Vector.create([
                {
                    name: 'Test vector 1',
                    $vector: [1, 100]
                },
                {
                    name: 'Test vector 2',
                    $vector: [100, 1]
                }
            ]);
        });

        after(async function() {
            await mongooseInstance.connection.dropCollection('vector');
        });

        it('supports updating $vector with save()', async function() {
            const vector = await Vector.findOne({ name: 'Test vector 1' }).orFail();
            vector.$vector = [1, 101];
            await vector.save();

            const { $vector } = await Vector.findOne({ name: 'Test vector 1' }).orFail();
            assert.deepStrictEqual($vector, [1, 101]);
        });

        it('supports sort() and similarity score with $meta with find()', async function() {
            const res = await Vector.find({}, null, { includeSimilarity: true }).sort({ $vector: { $meta: [1, 99] } });
            assert.deepStrictEqual(res.map(doc => doc.name), ['Test vector 1', 'Test vector 2']);
            assert.deepStrictEqual(res.map(doc => doc.get('$similarity')), [1, 0.51004946]);
        });

        it('supports sort() and similarity score with $meta with findOne()', async function() {
            const doc2 = await Vector
                .findOne({}, null, { includeSimilarity: true })
                .sort({ $vector: { $meta: [1, 99] } })
                .orFail();
            assert.strictEqual(doc2.name, 'Test vector 1');
            assert.strictEqual(doc2.get('$similarity'), 1);
        });

        it('supports sort() with $meta with find()', async function() {
            let res = await Vector.
                find({}).
                sort({ $vector: { $meta: [1, 99] } });
            assert.deepStrictEqual(res.map(doc => doc.name), ['Test vector 1', 'Test vector 2']);

            res = await Vector.
                find({}).
                select({ $vector: 0 }).
                sort({ $vector: { $meta: [99, 1] } });
            assert.deepStrictEqual(res.map(doc => doc.name), ['Test vector 2', 'Test vector 1']);
            assert.deepStrictEqual(res.map(doc => doc.$vector), [undefined, undefined]);

            res = await Vector.
                find({}).
                limit(999).
                sort({ $vector: { $meta: [99, 1] } });
            assert.deepStrictEqual(res.map(doc => doc.name), ['Test vector 2', 'Test vector 1']);

            const doc = await Vector.
                findOne({}).
                orFail().
                sort({ $vector: { $meta: [99, 1] } });
            assert.deepStrictEqual(doc.name, 'Test vector 2');

            await assert.rejects(
                Vector.find().limit(1001).sort({ $vector: { $meta: [99, 1] } }),
                /limit options should not be greater than 1000 for vector search/
            );
        });

        it('supports sort() with $meta with updateOne()', async function() {
            await Vector.
                updateOne(
                    {},
                    { name: 'found vector', $vector: [990, 1] }
                ).
                sort({ $vector: { $meta: [99, 1] } });
            const vectors = await Vector.find().limit(20).sort({ name: 1 });
            assert.deepStrictEqual(vectors.map(v => v.name), ['Test vector 1', 'found vector']);
            assert.deepStrictEqual(vectors.map(v => v.$vector), [[1, 100], [990, 1]]);
        });

        it('supports sort() with $meta with findOneAndUpdate()', async function() {
            const res = await Vector.
                findOneAndUpdate(
                    {},
                    { name: 'found vector', $vector: [990, 1] },
                    { returnDocument: 'before' }
                ).
                orFail().
                sort({ $vector: { $meta: [99, 1] } });
            assert.deepStrictEqual(res.$vector, [100, 1]);
            assert.strictEqual(res.name, 'Test vector 2');

            const doc = await Vector.findById(res._id).orFail();
            assert.strictEqual(doc.name, 'found vector');
            assert.deepStrictEqual(doc.$vector, [990, 1]);
        });

        it('supports $setOnInsert of $vector with findOneAndUpdate()', async function() {
            let res = await Vector.
                findOneAndUpdate(
                    { name: 'Test vector 2' },
                    { $setOnInsert: { $vector: [990, 1] } },
                    { returnDocument: 'after', upsert: true }
                );
            assert.deepStrictEqual(res.$vector, [100, 1]);
            assert.strictEqual(res.name, 'Test vector 2');

            res = await Vector.
                findOneAndUpdate(
                    { name: 'Test vector 3' },
                    { $setOnInsert: { $vector: [990, 1] } },
                    { returnDocument: 'after', upsert: true }
                );
            assert.deepStrictEqual(res.$vector, [990, 1]);
            assert.strictEqual(res.name, 'Test vector 3');
        });

        it('supports $unset of $vector with findOneAndUpdate()', async function() {
            const res = await Vector.
                findOneAndUpdate(
                    { name: 'Test vector 2' },
                    { $unset: { $vector: 1 } },
                    { returnDocument: 'after' }
                ).
                orFail();
            assert.deepStrictEqual(res.$vector, undefined);
            assert.strictEqual(res.name, 'Test vector 2');
        });

        it('supports sort() with $meta with findOneAndReplace()', async function() {
            const res = await Vector.
                findOneAndReplace(
                    {},
                    { name: 'found vector', $vector: [990, 1] },
                    { returnDocument: 'before' }
                ).
                orFail().
                sort({ $vector: { $meta: [99, 1] } });
            assert.deepStrictEqual(res.$vector, [100, 1]);
            assert.strictEqual(res.name, 'Test vector 2');

            const doc = await Vector.findById(res._id).orFail();
            assert.strictEqual(doc.name, 'found vector');
            assert.deepStrictEqual(doc.$vector, [990, 1]);
        });

        it('supports sort() with $meta with findOneAndDelete()', async function() {
            const res = await Vector.
                findOneAndDelete(
                    {},
                    { returnDocument: 'before' }
                ).
                orFail().
                sort({ $vector: { $meta: [1, 99] } });
            assert.deepStrictEqual(res.$vector, [1, 100]);
            assert.strictEqual(res.name, 'Test vector 1');

            const fromDb = await Vector.findOne({ name: 'Test vector 1' });
            assert.equal(fromDb, null);
        });

        it('supports sort() with $meta with deleteOne()', async function() {
            const res = await Vector.
                deleteOne({}).
                sort({ $vector: { $meta: [1, 99] } });
            assert.equal(res.deletedCount, 1);

            const fromDb = await Vector.findOne({ name: 'Test vector 1' });
            assert.equal(fromDb, null);
        });

        it('contains vector options in listCollections() output with `explain`', async function() {
            const connection = mongooseInstance.connection;
            const collections = await connection.listCollections({ explain: true });
            
            const collection = collections.find(collection => collection.name === 'vector');
            assert.ok(collection, 'Collection named "vector" not found');
            assert.deepStrictEqual(collection.options, {
                vector: { dimension: 2, metric: 'cosine' }
            });
        });
    });
});<|MERGE_RESOLUTION|>--- conflicted
+++ resolved
@@ -19,11 +19,7 @@
     testClient,
     TEST_COLLECTION_NAME
 } from '@/tests/fixtures';
-<<<<<<< HEAD
 import mongoose, {Schema, InferSchemaType} from 'mongoose';
-=======
-import mongoose, {Model, Schema, InferSchemaType} from 'mongoose';
->>>>>>> 7d43cee3
 import * as StargateMongooseDriver from '@/src/driver';
 import {randomUUID} from 'crypto';
 import {OperationNotSupportedError} from '@/src/driver';
@@ -50,93 +46,10 @@
         }
 
         db = astraClient.db();
-<<<<<<< HEAD
-=======
-        await db.dropCollection(TEST_COLLECTION_NAME);
-        dbUri = testClient.uri;
-        isAstra = testClient.isAstra;
-    });
-    let mongooseInstance: StargateMongooseDriver.StargateMongoose | null = null;
-    let Product: Model<any>;
-    let Cart: Model<any>;
-    let astraMongoose: StargateMongooseDriver.StargateMongoose | null;
-    let jsonAPIMongoose: StargateMongooseDriver.StargateMongoose | null;
-    before(async () => {
-        ({Product, Cart, astraMongoose, jsonAPIMongoose} = await createClientsAndModels(isAstra));
->>>>>>> 7d43cee3
     });
     afterEach(async () => {
         await Promise.all([Product.deleteMany({}), Cart.deleteMany({})]);
     });
-<<<<<<< HEAD
-=======
-    after(async () => {
-        await dropCollections(isAstra, astraMongoose, jsonAPIMongoose, 'products');
-        await dropCollections(isAstra, astraMongoose, jsonAPIMongoose, 'carts');
-    });
-    after(function() {
-        jsonAPIMongoose?.connection?.getClient()?.close();
-        astraMongoose?.connection?.getClient()?.close();
-    });
-
-    function getInstance() {
-        const mongooseInstance = new mongoose.Mongoose().setDriver<StargateMongooseDriver.StargateMongoose>(StargateMongooseDriver);
-        mongooseInstance.set('autoCreate', true);
-        mongooseInstance.set('autoIndex', false);
-        mongooseInstance.set('strictQuery', false);
-        return mongooseInstance;
-    }
-
-    async function createClientsAndModels(isAstra: boolean) {
-        let Product: Model<any>;
-        let Cart: Model<any>;
-        let astraMongoose: StargateMongooseDriver.StargateMongoose | null = null;
-        let jsonAPIMongoose: StargateMongooseDriver.StargateMongoose | null = null;
-        const productSchema = new mongoose.Schema({
-            name: String,
-            price: Number,
-            expiryDate: Date,
-            isCertified: Boolean,
-            category: String
-        });
-        const cartSchema = new mongoose.Schema({
-            name: String,
-            products: [{ type: Schema.Types.ObjectId, ref: 'Product' }]
-        });
-        if (isAstra) {
-            astraMongoose = getInstance();
-            Product = astraMongoose.model('Product', productSchema);
-            Cart = astraMongoose.model('Cart', cartSchema);
-            
-            await astraMongoose.connect(dbUri, {isAstra: true, logSkippedOptions: true});
-            await Promise.all(Object.values(astraMongoose.connection.models).map(Model => Model.init()));
-        } else {
-            // @ts-ignore
-            jsonAPIMongoose = getInstance();
-            Product = jsonAPIMongoose.model('Product', productSchema);
-            Cart = jsonAPIMongoose.model('Cart', cartSchema);
-            const options = {
-                username: process.env.STARGATE_USERNAME,
-                password: process.env.STARGATE_PASSWORD,
-                authUrl: process.env.STARGATE_AUTH_URL,
-                logSkippedOptions: true
-            };
-            // @ts-ignore - these are config options supported by stargate-mongoose but not mongoose
-            await jsonAPIMongoose.connect(dbUri, options);
-            await Promise.all(Object.values(jsonAPIMongoose.connection.models).map(Model => Model.init()));
-        }
-        mongooseInstance = isAstra ? astraMongoose : jsonAPIMongoose;
-        return {Product, Cart, astraMongoose, jsonAPIMongoose};
-    }
-
-    async function dropCollections(isAstra: boolean, astraMongoose: mongoose.Mongoose | null, jsonAPIMongoose: mongoose.Mongoose | null, collectionName: string) {
-        if (isAstra) {
-            await astraMongoose?.connection.dropCollection(collectionName);
-        } else {
-            await jsonAPIMongoose?.connection.dropCollection(collectionName);
-        }
-    }
->>>>>>> 7d43cee3
 
     describe('Options & Data type tests', () => {
         it('test strict and strictQuery options', async () => {
