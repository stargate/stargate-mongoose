// Copyright DataStax, Inc.
//
// Licensed under the Apache License, Version 2.0 (the "License");
// you may not use this file except in compliance with the License.
// You may obtain a copy of the License at
//
// http://www.apache.org/licenses/LICENSE-2.0
//
// Unless required by applicable law or agreed to in writing, software
// distributed under the License is distributed on an "AS IS" BASIS,
// WITHOUT WARRANTIES OR CONDITIONS OF ANY KIND, either express or implied.
// See the License for the specific language governing permissions and
// limitations under the License.

import assert from 'assert';
import {Db} from '@/src/collections/db';
import {Collection} from '@src/driver/collection';
import {Client} from '@/src/collections/client';
import {
    testClient,
    TEST_COLLECTION_NAME
} from '@/tests/fixtures';
import mongoose, {Model, Mongoose, Schema, InferSchemaType} from "mongoose";
import * as StargateMongooseDriver from "@/src/driver";
import {randomUUID} from "crypto";
import sinon from "sinon";
import {OperationNotSupportedError} from "@/src/driver";
import { FindCursor } from 'mongodb';

const productSchema = new mongoose.Schema({
  name: String,
  price: Number,
  expiryDate: Date,
  isCertified: Boolean,
  category: String
});

describe(`Mongoose Model API level tests`, async () => {
    let astraClient: Client | null;
    let db: Db;
    //let collection: Collection;
    //const sampleDoc = createSampleDoc();
    let dbUri: string;
    let isAstra: boolean;
    before(async function () {
        if (testClient == null) {
            return this.skip();
        }
        astraClient = await testClient?.client;
        if (astraClient === null) {
            return this.skip();
        }

        db = astraClient.db();
        await db.dropCollection(TEST_COLLECTION_NAME);
        dbUri = testClient.uri;
        isAstra = testClient.isAstra;
    });
    let mongooseInstance: Mongoose | null = null;
    let Product: Model<any>, Cart: Model<any>, astraMongoose: Mongoose | null, jsonAPIMongoose: Mongoose | null;
    beforeEach(async () => {
        ({Product, Cart, astraMongoose, jsonAPIMongoose} = await createClientsAndModels(isAstra));
    });
    afterEach(async () => {
        await dropCollections(isAstra, astraMongoose, jsonAPIMongoose, 'products');
        await dropCollections(isAstra, astraMongoose, jsonAPIMongoose, 'carts');
    });

    async function getInstance() {
        const mongooseInstance = new mongoose.Mongoose();
        mongooseInstance.setDriver(StargateMongooseDriver);
        mongooseInstance.set('autoCreate', true);
        mongooseInstance.set('autoIndex', false);
        mongooseInstance.set('strictQuery', false);
        return mongooseInstance;
    }

    async function createClientsAndModels(isAstra: boolean) {
        let Product: Model<any>, Cart: Model<any>, astraMongoose: Mongoose | null = null, jsonAPIMongoose: Mongoose | null = null;
        const productSchema = new mongoose.Schema({
            name: String,
            price: Number,
            expiryDate: Date,
            isCertified: Boolean,
            category: String
        });
        const cartSchema = new mongoose.Schema({
            name: String,
            products: [{ type: Schema.Types.ObjectId, ref: 'Product' }]
        });
        if (isAstra) {
            astraMongoose = await getInstance();
            Product = astraMongoose.model('Product', productSchema);
            Cart = astraMongoose.model('Cart', cartSchema);
            
            await astraMongoose.connect(dbUri, {isAstra: true, logSkippedOptions: true});
            await Promise.all(Object.values(astraMongoose.connection.models).map(Model => Model.init()));
        } else {
            // @ts-ignore
            jsonAPIMongoose = await getInstance();
            Product = jsonAPIMongoose.model('Product', productSchema);
            Cart = jsonAPIMongoose.model('Cart', cartSchema);
            const options = {
                username: process.env.STARGATE_USERNAME,
                password: process.env.STARGATE_PASSWORD,
                authUrl: process.env.STARGATE_AUTH_URL,
                logSkippedOptions: true
            };
            // @ts-ignore - these are config options supported by stargate-mongoose but not mongoose
            await jsonAPIMongoose.connect(dbUri, options);
            await Promise.all(Object.values(jsonAPIMongoose.connection.models).map(Model => Model.init()));
        }
        mongooseInstance = isAstra ? astraMongoose : jsonAPIMongoose;
        return {Product, Cart, astraMongoose, jsonAPIMongoose};
    }

    async function dropCollections(isAstra: boolean, astraMongoose: mongoose.Mongoose | null, jsonAPIMongoose: mongoose.Mongoose | null, collectionName: string) {
        if (isAstra) {
            await astraMongoose?.connection.dropCollection(collectionName);
        } else {
            await jsonAPIMongoose?.connection.dropCollection(collectionName);
        }
    }

    describe('Options & Data type tests', () => {
        it('test strict and strictQuery options', async () => {
            //strict is true, so extraCol should not be saved
            const saveResponseWithStrictTrue = await new Product({
                name: 'Product 1',
                price: 10,
                isCertified: true,
                category: 'cat 1',
                extraCol: 'extra val'
            }, null, {
                strict: true
            }).save();
            const savedRow = await Product.findById(saveResponseWithStrictTrue._id);
            assert.strictEqual(savedRow.name, 'Product 1');
            assert.strictEqual(savedRow.price, 10);
            assert.strictEqual(savedRow.isCertified, true);
            assert.strictEqual(savedRow.category, 'cat 1');
            assert.strictEqual(savedRow.extraCol, undefined);
            //strict is false, so extraCol should be saved
            const saveResponseWithStrictFalse = await new Product({
                name: 'Product 1',
                price: 10,
                isCertified: true,
                category: 'cat 1',
                extraCol: 'extra val1'
            }, null, {
                strict: false
            }).save();
            const savedRowWithStrictFalse = await Product.findById(saveResponseWithStrictFalse._id);
            assert.strictEqual(savedRowWithStrictFalse.name, 'Product 1');
            assert.strictEqual(savedRowWithStrictFalse.price, 10);
            assert.strictEqual(savedRowWithStrictFalse.isCertified, true);
            assert.strictEqual(savedRowWithStrictFalse.category, 'cat 1');
            //to access extraCol, we need to use get method since it is not part of schema
            assert.strictEqual(savedRowWithStrictFalse.get('extraCol'), 'extra val1');
            //since strictQuery is true, extraCol will be removed from filter, so all docs will be returned
            const findResponse = await Product.find({
                category: 'cat 1',
                extraCol: 'extra val1'
            }, null, {strictQuery: true});
            assert.strictEqual(findResponse.length, 2);
            const findResponseWithStrictQueryFalse = await Product.find({
                category: 'cat 1',
                extraCol: 'extra val1'
            }, null, {strictQuery: false});
            assert.strictEqual(findResponseWithStrictQueryFalse.length, 1);
            assert.strictEqual(findResponseWithStrictQueryFalse[0].get('extraCol'), 'extra val1');
            assert.strictEqual(findResponseWithStrictQueryFalse[0].name, 'Product 1');
        });
        it('Data type tests', async () => {
            const modelName = 'User';
            try {
                const userSchema = new mongoose.Schema({
                    name: String,
                    age: Number,
                    dob: Date,
                    encData: Buffer,
                    isCertified: Boolean,
                    mixedData: mongoose.Schema.Types.Mixed,
                    employee: mongoose.Schema.Types.ObjectId,
                    friends: [String],
                    salary: mongoose.Schema.Types.Decimal128,
                    favorites: mongoose.Schema.Types.Map,
                    nestedSchema: {
                        address: {
                            street: String,
                            city: String,
                            state: String
                        }
                    },
                    uniqueId: Schema.Types.UUID,
                    category: BigInt
                });
                const User = mongooseInstance!.model(modelName, userSchema);
                await Promise.all(Object.values(mongooseInstance!.connection.models).map(Model => Model.init()));
                const employeeIdVal = new mongoose.Types.ObjectId();
                //generate a random uuid
                const uniqueIdVal = randomUUID();
                const dobVal = new Date();
                const saveResponse = await new User({
                    name: 'User 1',
                    age: 10,
                    dob: dobVal,
                    //encData: Buffer.from('test'),
                    isCertified: true,
                    mixedData: {a: 1, b: 'test'},
                    employee: employeeIdVal,
                    friends: ['friend 1', 'friend 2'],
                    salary: mongoose.Types.Decimal128.fromString('100.25'),
                    favorites: new Map([['food', 'pizza'], ['drink', 'cola']]),
                    nestedSchema: {
                        address: {
                            street: 'street 1',
                            city: 'city 1',
                            state: 'state 1'
                        }
                    },
                    uniqueId: uniqueIdVal,
                    category: BigInt(100)
                }).save();
                assert.strictEqual(saveResponse.name, 'User 1');
                assert.strictEqual(saveResponse.age, 10);
                assert.strictEqual(saveResponse.dob!.toISOString(), dobVal.toISOString());
                assert.strictEqual(saveResponse.isCertified, true);
                assert.strictEqual(saveResponse.mixedData.a, 1);
                assert.strictEqual(saveResponse.mixedData.b, 'test');
                assert.strictEqual(saveResponse.employee!.toString(), employeeIdVal.toString());
                assert.strictEqual(saveResponse.friends[0], 'friend 1');
                assert.strictEqual(saveResponse.friends[1], 'friend 2');
                assert.strictEqual(saveResponse.salary!.toString(), '100.25');
                assert.strictEqual(saveResponse.favorites!.get('food'), 'pizza');
                assert.strictEqual(saveResponse.favorites!.get('drink'), 'cola');
                assert.strictEqual(saveResponse.nestedSchema!.address!.street, 'street 1');
                assert.strictEqual(saveResponse.nestedSchema!.address!.city, 'city 1');
                assert.strictEqual(saveResponse.nestedSchema!.address!.state, 'state 1');
                assert.strictEqual(saveResponse.uniqueId!.toString(), uniqueIdVal.toString());
                assert.strictEqual(saveResponse.category!.toString(), '100');
                //get record using findOne and verify results
                const findOneResponse = await User.findOne({name: 'User 1'});
                assert.strictEqual(findOneResponse!.name, 'User 1');
                assert.strictEqual(findOneResponse!.age, 10);
                assert.strictEqual(findOneResponse!.dob!.toISOString(), dobVal.toISOString());
                assert.strictEqual(findOneResponse!.isCertified, true);
                assert.strictEqual(findOneResponse!.mixedData.a, 1);
                assert.strictEqual(findOneResponse!.mixedData.b, 'test');
                assert.strictEqual(findOneResponse!.employee!.toString(), employeeIdVal.toString());
                assert.strictEqual(findOneResponse!.friends[0], 'friend 1');
                assert.strictEqual(findOneResponse!.friends[1], 'friend 2');
                assert.strictEqual(findOneResponse!.salary!.toString(), '100.25');
                assert.strictEqual(findOneResponse!.favorites!.get('food'), 'pizza');
                assert.strictEqual(findOneResponse!.favorites!.get('drink'), 'cola');
                assert.strictEqual(findOneResponse!.nestedSchema!.address!.street, 'street 1');
                assert.strictEqual(findOneResponse!.nestedSchema!.address!.city, 'city 1');
                assert.strictEqual(findOneResponse!.nestedSchema!.address!.state, 'state 1');
                assert.strictEqual(findOneResponse!.uniqueId!.toString(), uniqueIdVal.toString());
                assert.strictEqual(findOneResponse!.category!.toString(), '100');
            } finally {
                await dropCollections(isAstra, astraMongoose, jsonAPIMongoose, 'users');
            }
        });
    });
    describe('API tests', () => {
        it('API ops tests Model()', async () => {
            //Model()
            const product1 = new Product({name: 'Product 1', price: 10, isCertified: true, category: 'cat 1'});
            assert.strictEqual(product1.name, 'Product 1');
        });
        it('API ops tests Model.$where()', async () => {
            //Mode.$where()
            const product1 = new Product({name: 'Product 1', price: 10, isCertified: true, category: 'cat 1'});
            await product1.save();
            const whereJSexpressionResp = await Product.$where('this.name === "Product 1"').exec()
            //find command doesn't support   "filter": { "$where": "this.name === \"Product 1\"" }
            assert.strictEqual(whereJSexpressionResp.length, 0);
            //----------------//
        });
        it('API ops tests Model.aggregate()', async () => {
            //Model.aggregate()
            let error: OperationNotSupportedError | null = null;
            try {
                const aggregateResp = await Product.aggregate([{$match: {name: 'Product 1'}}]);
            } catch (err: any) {
                error = err;
            }
            assert.strictEqual(error!.message, 'aggregate() Not Implemented');
            //----------------//
        });
        //Model.applyDefaults is skipped, because it is not making any db calls
        //TODO - Skipping /node_modules/mongoose/lib/model.js:3442:74
        //Model.bulkSave() error:  TypeError: Cannot read properties of undefined (reading 'find')
        it.skip('API ops tests Model.bulkSave()', async () => {
            let error: OperationNotSupportedError | null = null;
            try {
                const product2 = new Product({name: 'Product 2', price: 20, isCertified: true, category: 'cat 2'});
                const product3 = new Product({name: 'Product 3', price: 30, isCertified: true, category: 'cat 3'});
                const bulkSaveResp = await Product.bulkSave([product2, product3]);
            } catch (err:any) {
                error = err;
            }
            assert.strictEqual(error!.message, 'bulkSave() Not Implemented');
        });
        it('API ops tests Model.bulkWrite()', async () => {
            let error: OperationNotSupportedError | null = null;
            try {
                const product2 = new Product({name: 'Product 2', price: 20, isCertified: true, category: 'cat 2'});
                const product3 = new Product({name: 'Product 3', price: 30, isCertified: true, category: 'cat 3'});
                await Product.bulkWrite([{insertOne: {document: product2}}, {insertOne: {document: product3}}]);
            } catch (err: any) {
                error = err;
            }
            assert.strictEqual(error!.message, 'bulkWrite() Not Implemented');
        });
        //castObject skipped as it is not making any database calls
        it('API ops tests Model.cleanIndexes()', async () => {
            let error: OperationNotSupportedError | null = null;
            try {
                // @ts-ignore
                await Product.cleanIndexes();
            } catch (err: any) {
                error = err;
            }
            //cleanIndexes invokes listIndexes() which is not supported
            assert.strictEqual(error!.message, 'listIndexes() Not Implemented');
        });
        it('API ops tests Model.count()', async () => {
            const product1 = new Product({name: 'Product 1', price: 10, isCertified: true, category: 'cat 1'});
            await product1.save();
            const countResp = await Product.count({name: 'Product 1'});
            assert.strictEqual(countResp, 1);
        });
        it('API ops tests Model.create()', async () => {
            const createResp = await Product.create({
                name: 'Product for create',
                price: 10,
                isCertified: true,
                category: 'cat 1'
            });
            assert.strictEqual(createResp.name, 'Product for create');
        });
        it('API ops tests Model.createCollection()', async () => {
            await Product.createCollection();
        });
        //TODO - createIndex() error uncaught internally
        it.skip('API ops tests Model.createIndexes()', async () => {
            let error: any = null;
            Product.schema.index({name: 1});
            try {
                await Product.createIndexes();
            } catch (err: any) {
                error = err;
            }
            assert.strictEqual(error!.message, 'createIndex() Not Implemented');
        });
        it('API ops tests Model.db', async () => {
            assert.strictEqual(Product.db.db.name, db.name);
        });
        it('API ops tests Model.deleteMany()', async () => {
            const product1 = new Product({name: 'Product 1', price: 10, isCertified: true, category: 'cat 1'});
            await product1.save();
            const deleteManyResp = await Product.deleteMany({name: 'Product 1'});
            assert.strictEqual(deleteManyResp.deletedCount, 1);
            const findDeletedDoc = await Product.findOne({name: 'Product 1'});
            assert.strictEqual(findDeletedDoc, null);
        });
        it('API ops tests Model.deleteOne()', async () => {
            const product1 = new Product({name: 'Product 1', price: 10, isCertified: true, category: 'cat 1'});
            await product1.save();
            const deleteOneResp = await Product.deleteOne({name: 'Product 1'});
            assert.strictEqual(deleteOneResp.deletedCount, 1);
            const findDeletedDoc = await Product.findOne({name: 'Product 1'});
            assert.strictEqual(findDeletedDoc, null);
        });
        it('API ops tests Model.diffIndexes()', async () => {
            const modelName = 'User';
            let error: OperationNotSupportedError | null = null;
            try {
                const userSchema = new mongoose.Schema({
                    name: String,
                    age: Number,
                    dob: Date
                });
                userSchema.index({name: 1});
                const User = mongooseInstance!.model(modelName, userSchema);
                await Promise.all(Object.values(mongooseInstance!.connection.models).map(Model => Model.init()));
                const diff = await User.diffIndexes();
            } catch (err: any) {
                error = err;
            } finally {
                await dropCollections(isAstra, astraMongoose, jsonAPIMongoose, 'users');
            }
            assert.ok(error);
            assert.strictEqual(error?.message, 'listIndexes() Not Implemented');
        });
        it('API ops tests Model.discriminator()', async () => {
            //Online products have URL
            const OnlineProduct = Product.discriminator<InferSchemaType<typeof productSchema> & { url: string }>('OnlineProduct', new Schema({url: String}));
            const regularProduct = new Product({
                name: 'Product 1',
                price: 10,
                isCertified: true,
                category: 'cat 1',
                url: 'http://product1.com'
            });
            assert.ok(!regularProduct.url);
            await regularProduct.save();
            const regularProductSaved = await Product.findOne({name: 'Product 1'});
            assert.strictEqual(regularProductSaved!.name, 'Product 1');
            assert.strictEqual(regularProductSaved!.price, 10);
            assert.strictEqual(regularProductSaved!.isCertified, true);
            assert.strictEqual(regularProductSaved!.category, 'cat 1');
            assert.ok(!regularProductSaved.url);
            const onlineProduct = new OnlineProduct({
                name: 'Product 2',
                price: 10,
                isCertified: true,
                category: 'cat 1',
                url: 'http://product1.com'
            });
            await onlineProduct.save();
            const onlineProductSaved = await OnlineProduct.findOne({name: 'Product 2'});
            assert.strictEqual(onlineProductSaved!.name, 'Product 2');
            assert.strictEqual(onlineProductSaved!.price, 10);
            assert.strictEqual(onlineProductSaved!.isCertified, true);
            assert.strictEqual(onlineProductSaved!.category, 'cat 1');
            assert.ok(onlineProduct.url);
        });
        it('API ops tests Model.distinct()', async () => {
            const product1 = new Product({name: 'Product 1', price: 10, isCertified: true, category: 'cat 1'});
            const product2 = new Product({name: 'Product 2', price: 10, isCertified: true, category: 'cat 2'});
            const product3 = new Product({name: 'Product 3', price: 10, isCertified: true, category: 'cat 1'});
            await Product.insertMany([product1, product2, product3]);
            let err: OperationNotSupportedError | null = null;
            try {
                const query = Product.distinct('category');
                const distinctResp = await query.exec();
            } catch (error: any) {
                err = error;
            }
            assert.ok(err);
            assert.strictEqual(err?.message, 'distinct() Not Implemented');
        });
        //TODO - Check getting 'Uncaught OperationNotSupportedError: createIndex() Not Implemented'
        it.skip('API ops tests Model.ensureIndexes()', async () => {
            const modelName = 'User';
            let error: OperationNotSupportedError | null = null;
            try {
                const userSchema = new mongoose.Schema({
                    name: String,
                    age: Number,
                    dob: Date
                });
                userSchema.index({name: 1});
                const User = mongooseInstance!.model(modelName, userSchema);
                await Promise.all(Object.values(mongooseInstance!.connection.models).map(Model => Model.init()));
                await User.ensureIndexes();
            } catch (err: any) {
                error = err;
            } finally {
                await dropCollections(isAstra, astraMongoose, jsonAPIMongoose, 'users');
            }
            assert.ok(error);
            assert.strictEqual(error?.message, 'createIndex() Not Implemented');
        });
        it('API ops tests Model.estimatedDocumentCount()', async () => {
            let error: OperationNotSupportedError | null = null;
            try {
                const product1 = new Product({name: 'Product 1', price: 10, isCertified: true, category: 'cat 1'});
                const product2 = new Product({name: 'Product 2', price: 10, isCertified: true, category: 'cat 2'});
                const product3 = new Product({name: 'Product 3', price: 10, isCertified: true, category: 'cat 1'});
                await Product.insertMany([product1, product2, product3]);
                const documentCount = await Product.estimatedDocumentCount();
            } catch (err: any) {
                error = err;
            }
            assert.ok(error);
            assert.strictEqual(error?.message, 'estimatedDocumentCount() Not Implemented');
        });
        //skipping Model.events() as it is not making any database calls
        it('API ops tests Model.exists()', async () => {
            const product1 = new Product({name: 'Product 1', price: 10, isCertified: true, category: 'cat 1'});
            await product1.save();
            const existsResp = await Product.exists({name: 'Product 1'});
            assert.ok(existsResp);
        });
        it('API ops tests Model.find()', async () => {
            const product1 = new Product({name: 'Product 1', price: 10, isCertified: true, category: 'cat 1'});
            const product2 = new Product({name: 'Product 2', price: 10, isCertified: true, category: 'cat 2'});
            const product3 = new Product({name: 'Product 3', price: 10, isCertified: true, category: 'cat 1'});
            await Product.insertMany([product1, product2, product3]);
            const findResp = await Product.find({category: 'cat 1'});
            assert.strictEqual(findResp.length, 2);
            const nameArray: Set<String> = new Set(['Product 1', 'Product 3']);
            for(const doc of findResp) {
                assert.strictEqual(doc.category, 'cat 1');
                assert.strictEqual(nameArray.has(doc.name), true);
                nameArray.delete(doc.name);
            }
        });
        it('API ops tests Model.findById()', async () => {
            const product1 = new Product({name: 'Product 1', price: 10, isCertified: true, category: 'cat 1'});
            await product1.save();
            const findResp = await Product.findById(product1._id);
            assert.strictEqual(findResp?.name, 'Product 1');
        });
        it('API ops tests Model.findByIdAndDelete()', async () => {
            const product1 = new Product({name: 'Product 1', price: 10, isCertified: true, category: 'cat 1'});
            await product1.save();
            const deleteResp = await Product.findByIdAndDelete(product1._id);
            assert.strictEqual(deleteResp?.name, 'Product 1');
            const findDeletedDoc = await Product.findById(product1._id);
            assert.strictEqual(findDeletedDoc, null);
        });
        it('API ops tests Model.findByIdAndRemove()', async () => {
            const product1 = new Product({name: 'Product 1', price: 10, isCertified: true, category: 'cat 1'});
            await product1.save();
            const deleteResp = await Product.findByIdAndRemove(product1._id);
            assert.strictEqual(deleteResp?.name, 'Product 1');
            const findDeletedDoc = await Product.findById(product1._id);
            assert.strictEqual(findDeletedDoc, null);
        });
        it('API ops tests Model.findByIdAndUpdate()', async () => {
            const product1 = new Product({name: 'Product 1', price: 10, isCertified: true, category: 'cat 1', url: 'http://product1.com'});
            await product1.save();
            const updateResp = await Product.findByIdAndUpdate(product1._id, {name: 'Product 2'});
            assert.strictEqual(updateResp?.name, 'Product 1');
            const findUpdatedDoc = await Product.findById(product1._id);
            assert.strictEqual(findUpdatedDoc?.name, 'Product 2');
        });
        it('API ops tests Model.findOne()', async () => {
            const product1 = new Product({name: 'Product 1', price: 10, isCertified: true, category: 'cat 2'});
            const product2 = new Product({name: 'Product 2', price: 10, isCertified: true, category: 'cat 2'});
            const product3 = new Product({name: 'Product 3', price: 10, isCertified: true, category: 'cat 1'});
            await Product.insertMany([product1, product2, product3]);
            const findResp = await Product.findOne({category: 'cat 1'});
            assert.strictEqual(findResp?.category, 'cat 1');
        });
        it('API ops tests Model.findOneAndDelete()', async () => {
            const product1 = new Product({name: 'Product 1', price: 10, isCertified: true, category: 'cat 2'});
            const product2 = new Product({name: 'Product 2', price: 10, isCertified: true, category: 'cat 2'});
            const product3 = new Product({name: 'Product 3', price: 10, isCertified: true, category: 'cat 1'});
            await Product.insertMany([product1, product2, product3]);
            const deleteResp = await Product.findOneAndDelete({category: 'cat 1'});
            assert.strictEqual(deleteResp?.category, 'cat 1');
            //check if it exists again
            const findDeletedDoc = await Product.findOne({category: 'cat 1'});
            assert.strictEqual(findDeletedDoc, null);
        });
        it('API ops tests Model.findOneAndRemove()', async () => {
            const product1 = new Product({name: 'Product 1', price: 10, isCertified: true, category: 'cat 2'});
            const product2 = new Product({name: 'Product 2', price: 10, isCertified: true, category: 'cat 2'});
            const product3 = new Product({name: 'Product 3', price: 10, isCertified: true, category: 'cat 1'});
            await Product.insertMany([product1, product2, product3]);
            const deleteResp = await Product.findOneAndRemove({category: 'cat 1'});
            assert.strictEqual(deleteResp?.category, 'cat 1');
            //check if it exists again
            const findDeletedDoc = await Product.findOne({category: 'cat 1'});
            assert.strictEqual(findDeletedDoc, null);
        });
        it('API ops tests Model.findOneAndUpdate()', async () => {
            const product1 = new Product({name: 'Product 1', price: 10, isCertified: true, category: 'cat 2'});
            const product2 = new Product({name: 'Product 2', price: 10, isCertified: true, category: 'cat 2'});
            const product3 = new Product({name: 'Product 3', price: 10, isCertified: true, category: 'cat 1'});
            await Product.insertMany([product1, product2, product3]);
            const updateResp = await Product.findOneAndUpdate({category: 'cat 1'}, {name: 'Product 4'});
            assert.strictEqual(updateResp?.category, 'cat 1');
            const findOneResp = await Product.findOne({category: 'cat 1'});
            assert.strictEqual(findOneResp?.name, 'Product 4');
        });
        //hydrate tests removed since it doesn't make any database calls
        //TODO - Getting Uncaught OperationNotSupportedError: createIndex() Not Implemented
        it.skip('API ops tests Model.init()', async () => {
            const modelName = 'User';
            let error: OperationNotSupportedError | null = null;
            let autoIndexStatus: boolean | undefined;
            try {
                autoIndexStatus = mongooseInstance!.get('autoIndex');
                mongooseInstance!.set('autoIndex', true);
                const userSchema = new mongoose.Schema({
                    name: {type: String, index: true},
                    age: Number,
                    dob: Date
                });
                const User = mongooseInstance!.model(modelName, userSchema);
                await User.init();
            } catch(err: OperationNotSupportedError | any) {
                error = err;
            } finally {
                if(autoIndexStatus != undefined) {
                    mongooseInstance!.set('autoIndex', autoIndexStatus);
                }
                await dropCollections(isAstra, astraMongoose, jsonAPIMongoose, 'users');
            }
            assert.ok(error);
            assert.strictEqual(error?.message, 'createIndex() Not Implemented');
        });
        it('API ops tests Model.insertMany()', async () => {
            const product1 = {name: 'Product 1', price: 10, isCertified: true, category: 'cat 2'};
            const product2 = {name: 'Product 2', price: 10, isCertified: true, category: 'cat 2'};
            const product3 = {name: 'Product 3', price: 10, isCertified: true, category: 'cat 1'};
            const insertResp = await Product.insertMany([product1, product2, product3] , {ordered: true});
            assert.strictEqual(insertResp.length, 3);
            assert.strictEqual(insertResp[0].name, 'Product 1');
            assert.strictEqual(insertResp[1].name, 'Product 2');
            assert.strictEqual(insertResp[2].name, 'Product 3');
        });
        //Model.inspect can not be tested since its a helper for console logging. More info here: https://mongoosejs.com/docs/api/model.html#Model.inspect()
        it('API ops tests Model.listIndexes()', async () => {
            let error: OperationNotSupportedError | null = null;
            try {
                const listIndexesResp = await Product.listIndexes();
            } catch(err: OperationNotSupportedError | any) {
                error = err;
            }
            assert.ok(error);
            assert.strictEqual(error?.message, 'listIndexes() Not Implemented');
        });
        it('API ops tests Model.populate()', async () => {
            const product1 = new Product({name: 'Product 1', price: 10, isCertified: true, category: 'cat 2'});
            const product2 = new Product({name: 'Product 2', price: 10, isCertified: true, category: 'cat 2'});
            const product3 = new Product({name: 'Product 3', price: 10, isCertified: true, category: 'cat 1'});
            await Product.insertMany([product1, product2, product3]);
            const cart1 = new Cart({name: 'Cart 1', products: [product1._id, product2._id]});
            await Cart.insertMany([cart1]);
            const populateResp = await Cart.findOne({name: 'Cart 1'}).populate('products');
            assert.strictEqual(populateResp?.products.length, 2);
            assert.strictEqual(populateResp?.products[0].name, 'Product 1');
            assert.strictEqual(populateResp?.products[1].name, 'Product 2');
        });
        it('API ops tests Model.prototype.deleteOne()', async () => {
            const product1 = new Product({name: 'Product 1', price: 10, isCertified: true, category: 'cat 1'});
            await product1.save();
            const docSaved = await Product.findOne({name: 'Product 1'});
            assert.strictEqual(docSaved.name, 'Product 1');
            const deleteOneResp = await product1.deleteOne();
            assert.strictEqual(deleteOneResp.name, 'Product 1');
            const findDeletedDoc = await Product.findOne({name: 'Product 1'});
            assert.strictEqual(findDeletedDoc, null);
        });
        it('API ops tests Model.replaceOne()', async () => {
           let error: OperationNotSupportedError | null = null;
           try {
               const product1 = new Product({name: 'Product 1', price: 10, isCertified: true, category: 'cat 2'});
               const product2 = new Product({name: 'Product 2', price: 10, isCertified: true, category: 'cat 2'});
               const product3 = new Product({name: 'Product 3', price: 10, isCertified: true, category: 'cat 1'});
               await Product.insertMany([product1, product2, product3]);
               const replaceResp = await Product.replaceOne({category: 'cat 1'}, {name: 'Product 4'});
           } catch(err: OperationNotSupportedError | any) {
               error = err;
           }
           assert.ok(error);
           assert.strictEqual(error?.message, 'replaceOne() Not Implemented');
        });
        //Model.schema() is skipped since it doesn't make any database calls. More info here: https://mongoosejs.com/docs/api/model.html#Model.schema
        it('API ops tests Model.startSession()', async () => {
            const product1 = new Product({name: 'Product 1', price: 10, isCertified: true, category: 'cat 2'});
            const product2 = new Product({name: 'Product 2', price: 10, isCertified: true, category: 'cat 2'});
            const product3 = new Product({name: 'Product 3', price: 10, isCertified: true, category: 'cat 1'});
            await Product.insertMany([product1, product2, product3]);
            let error: OperationNotSupportedError | null = null;
            try {
                const session:any = await Product.startSession();
                await product1.remove();
            } catch(err: OperationNotSupportedError | any) {
                error = err;
            }
            assert.ok(error);
            assert.strictEqual(error?.message, 'startSession() Not Implemented');
        });
        it('API ops tests Model.syncIndexes()', async () => {
            let error: OperationNotSupportedError | null = null;
            try {
                const syncIndexesResp = await Product.syncIndexes();
            } catch(err: OperationNotSupportedError | any) {
                error = err;
            }
            assert.ok(error);
            //since listIndexes is invoked before syncIndexes, the error message will be related to listIndexes
            assert.strictEqual(error?.message, 'listIndexes() Not Implemented');
        });
        //Mode.translateAliases is skipped since it doesn't make any database calls. More info here: https://mongoosejs.com/docs/api/model.html#Model.translateAliases
        it('API ops tests Model.updateMany()', async () => {
            const product1 = new Product({name: 'Product 1', price: 10, isCertified: true, category: 'cat 2'});
            const product2 = new Product({name: 'Product 2', price: 10, isCertified: true, category: 'cat 2'});
            const product3 = new Product({name: 'Product 3', price: 10, isCertified: true, category: 'cat 1'});
            await Product.insertMany([product1, product2, product3]);
            //updateMany
            const updateManyResp: mongoose.UpdateWriteOpResult = await Product.updateMany({category: 'cat 2'}, {category: 'cat 3'});
            assert.strictEqual(updateManyResp.acknowledged, true);
            assert.strictEqual(updateManyResp.matchedCount, 2);
            assert.strictEqual(updateManyResp.modifiedCount, 2);
            assert.strictEqual(updateManyResp.upsertedCount, undefined);
            const findUpdatedDocs = await Product.find({category: 'cat 3'});
            assert.strictEqual(findUpdatedDocs.length, 2);
            const productNames: Set<string> = new Set();
            findUpdatedDocs.forEach((doc: any) => {
                productNames.add(doc.name);
            });
            assert.strictEqual(productNames.size, 2);
            assert.strictEqual(productNames.has('Product 1'), true);
            productNames.delete('Product 1');
            assert.strictEqual(productNames.has('Product 2'), true);
            productNames.delete('Product 2');
        });
        it('API ops tests Model.updateOne()', async () => {
            const product1 = new Product({name: 'Product 1', price: 10, isCertified: true, category: 'cat 2'});
            const product2 = new Product({name: 'Product 2', price: 10, isCertified: true, category: 'cat 2'});
            const product3 = new Product({name: 'Product 3', price: 10, isCertified: true, category: 'cat 1'});
            await Product.insertMany([product1, product2, product3]);
            //UpdateOne
            const updateOneResp: mongoose.UpdateWriteOpResult = await Product.updateOne({category: 'cat 1'}, {category: 'cat 3'});
            assert.strictEqual(updateOneResp.acknowledged, true);
            assert.strictEqual(updateOneResp.matchedCount, 1);
            assert.strictEqual(updateOneResp.modifiedCount, 1);
            assert.strictEqual(updateOneResp.upsertedCount, undefined);
            const findUpdatedDoc = await Product.findOne({category: 'cat 3'});
            assert.strictEqual(findUpdatedDoc?.name, 'Product 3');
        });
        //Model.validate is skipped since it doesn't make any database calls. More info here: https://mongoosejs.com/docs/api/model.html#Model.validate
        it('API ops tests Model.watch()', async () => {
            let error: OperationNotSupportedError | null = null;
            try {
                const product1 = new Product({name: 'Product 1', price: 10, isCertified: true, category: 'cat 2'});
                await product1.save();
                const changeStream = Product.watch().on('change', (change) => {
                    assert.strictEqual(change.operationType, 'delete');
                    assert.strictEqual(change.documentKey._id.toString(), product1._id.toString());
                    changeStream.close();
                });
                await product1.remove();
            } catch(err: OperationNotSupportedError | any) {
                error = err;
            }
            assert.ok(error);
            assert.strictEqual(error?.message, 'watch() Not Implemented');
        });
        it('API ops tests Model.where()', async () => {
            const product1 = new Product({name: 'Product 1', price: 10, isCertified: true, category: 'cat 2'});
            await product1.save();
            const whereResp = await Product.where('name').equals('Product 1');
            assert.strictEqual(whereResp.length, 1);
            assert.strictEqual(whereResp[0].name, 'Product 1');
        });
    });

    describe('vector search', function() {
      afterEach(() => sinon.restore());

      it('supports sort() with $meta with find()', async function() {
<<<<<<< HEAD
        const mockCursor = {
          toArray: async () => ([])
        } as unknown as FindCursor<{}>;
        const collection: Collection = Product.collection;
        const find = sinon.stub(collection.collection, 'find').callsFake(() => mockCursor);
        const res = await Product.find({}).setOptions({ vectorSearch: [1, 2] });
        assert.deepStrictEqual(res, []);
        assert.equal(find.getCalls().length, 1);
        const calledWithOptions = find.getCalls()[0].args[1];
=======
        sinon.stub(Product.collection.collection, 'find').callsFake(() => Promise.resolve({
          toArray: async () => ([])
        }));
        const res = await Product.find({}).sort({ $vector: { $meta: [1, 2] } });
        assert.deepStrictEqual(res, []);
        assert.equal(Product.collection.collection.find.getCalls().length, 1);
        const calledWithOptions = Product.collection.collection.find.getCalls()[0].args[1];
>>>>>>> 05549b5f
        assert.deepEqual(calledWithOptions, {
          sort: {
            $vector: [1, 2]
          }
        });
      });

      it('supports sort() with $meta with findOne()', async function() {
<<<<<<< HEAD
        const collection: Collection = Product.collection;
        const findOne = sinon.stub(collection.collection, 'findOne')
          .callsFake(() => Promise.resolve(null));
        const res = await Product.findOne({}).setOptions({ vectorSearch: [1, 2] });
        assert.deepStrictEqual(res, null);
        assert.equal(findOne.getCalls().length, 1);
        const calledWithOptions = findOne.getCalls()[0].args[1];
=======
        sinon.stub(Product.collection.collection, 'findOne').callsFake(() => Promise.resolve(null));
        const res = await Product.findOne({}).sort({ $vector: { $meta: [1, 2] } });
        assert.deepStrictEqual(res, null);
        assert.equal(Product.collection.collection.findOne.getCalls().length, 1);
        const calledWithOptions = Product.collection.collection.findOne.getCalls()[0].args[1];
>>>>>>> 05549b5f
        assert.deepEqual(calledWithOptions, {
          sort: {
            $vector: [1, 2]
          }
        });
      });

      it('supports sort() with $meta with findOneAndUpdate()', async function() {
<<<<<<< HEAD
        const collection: Collection = Product.collection;
        const findOneAndUpdate = sinon.stub(collection.collection, 'findOneAndUpdate')
          .callsFake(() => Promise.resolve({}));
        await Product.findOneAndUpdate({}, { name: 'iPhone' }, { vectorSearch: [1, 2] });
        assert.equal(findOneAndUpdate.getCalls().length, 1);
        const calledWithOptions = findOneAndUpdate.getCalls()[0].args[2];
=======
        sinon.stub(Product.collection.collection, 'findOneAndUpdate').callsFake(() => Promise.resolve({}));
        await Product.findOneAndUpdate({}, { name: 'iPhone' }, { sort: { $vector: { $meta: [1, 2] } } });
        assert.equal(Product.collection.collection.findOneAndUpdate.getCalls().length, 1);
        const calledWithOptions = Product.collection.collection.findOneAndUpdate.getCalls()[0].args[2];
>>>>>>> 05549b5f
        assert.deepEqual(calledWithOptions, {
          sort: {
            $vector: [1, 2]
          }
        });
      });

      it('supports sort() with $meta with findOneAndReplace()', async function() {
<<<<<<< HEAD
        const collection: Collection = Product.collection;
        const findOneAndReplace= sinon.stub(collection.collection, 'findOneAndReplace')
          .callsFake(() => Promise.resolve({}));
        await Product.findOneAndReplace({}, { name: 'iPhone' }, { vectorSearch: [1, 2] });
        assert.equal(findOneAndReplace.getCalls().length, 1);
        const calledWithOptions = findOneAndReplace.getCalls()[0].args[2];
=======
        sinon.stub(Product.collection.collection, 'findOneAndReplace').callsFake(() => Promise.resolve({}));
        await Product.findOneAndReplace({}, { name: 'iPhone' }, { sort: { $vector: { $meta: [1, 2] } } });
        assert.equal(Product.collection.collection.findOneAndReplace.getCalls().length, 1);
        const calledWithOptions = Product.collection.collection.findOneAndReplace.getCalls()[0].args[2];
>>>>>>> 05549b5f
        assert.deepEqual(calledWithOptions, {
          sort: {
            $vector: [1, 2]
          }
        });
      });

      it('supports sort() with $meta with findOneAndDelete()', async function() {
<<<<<<< HEAD
        const collection: Collection = Product.collection;
        const findOneAndDelete = sinon.stub(collection.collection, 'findOneAndDelete')
          .callsFake(() => Promise.resolve({}));
        await Product.findOneAndDelete({}, { vectorSearch: [1, 2] });
        assert.equal(findOneAndDelete.getCalls().length, 1);
        const calledWithOptions = findOneAndDelete.getCalls()[0].args[1];
=======
        sinon.stub(Product.collection.collection, 'findOneAndDelete').callsFake(() => Promise.resolve({}));
        await Product.findOneAndDelete({}, { sort: { $vector: { $meta: [1, 2] } } });
        assert.equal(Product.collection.collection.findOneAndDelete.getCalls().length, 1);
        const calledWithOptions = Product.collection.collection.findOneAndDelete.getCalls()[0].args[1];
>>>>>>> 05549b5f
        assert.deepEqual(calledWithOptions, {
          sort: {
            $vector: [1, 2]
          }
        });
      });

      it('supports sort() with $meta with deleteOne()', async function() {
<<<<<<< HEAD
        const collection: Collection = Product.collection;
        const deleteOne = sinon.stub(collection.collection, 'deleteOne')
          .callsFake(() => Promise.resolve({}));
        await Product.deleteOne({}, { vectorSearch: [1, 2] });
        assert.equal(deleteOne.getCalls().length, 1);
        const calledWithOptions = deleteOne.getCalls()[0].args[1];
=======
        sinon.stub(Product.collection.collection, 'deleteOne').callsFake(() => Promise.resolve({}));
        await Product.deleteOne({}, { sort: { $vector: { $meta: [1, 2] } } });
        assert.equal(Product.collection.collection.deleteOne.getCalls().length, 1);
        const calledWithOptions = Product.collection.collection.deleteOne.getCalls()[0].args[1];
>>>>>>> 05549b5f
        assert.deepEqual(calledWithOptions, {
          sort: {
            $vector: [1, 2]
          }
        });
      });
    });
});<|MERGE_RESOLUTION|>--- conflicted
+++ resolved
@@ -750,7 +750,6 @@
       afterEach(() => sinon.restore());
 
       it('supports sort() with $meta with find()', async function() {
-<<<<<<< HEAD
         const mockCursor = {
           toArray: async () => ([])
         } as unknown as FindCursor<{}>;
@@ -760,15 +759,6 @@
         assert.deepStrictEqual(res, []);
         assert.equal(find.getCalls().length, 1);
         const calledWithOptions = find.getCalls()[0].args[1];
-=======
-        sinon.stub(Product.collection.collection, 'find').callsFake(() => Promise.resolve({
-          toArray: async () => ([])
-        }));
-        const res = await Product.find({}).sort({ $vector: { $meta: [1, 2] } });
-        assert.deepStrictEqual(res, []);
-        assert.equal(Product.collection.collection.find.getCalls().length, 1);
-        const calledWithOptions = Product.collection.collection.find.getCalls()[0].args[1];
->>>>>>> 05549b5f
         assert.deepEqual(calledWithOptions, {
           sort: {
             $vector: [1, 2]
@@ -777,7 +767,6 @@
       });
 
       it('supports sort() with $meta with findOne()', async function() {
-<<<<<<< HEAD
         const collection: Collection = Product.collection;
         const findOne = sinon.stub(collection.collection, 'findOne')
           .callsFake(() => Promise.resolve(null));
@@ -785,13 +774,6 @@
         assert.deepStrictEqual(res, null);
         assert.equal(findOne.getCalls().length, 1);
         const calledWithOptions = findOne.getCalls()[0].args[1];
-=======
-        sinon.stub(Product.collection.collection, 'findOne').callsFake(() => Promise.resolve(null));
-        const res = await Product.findOne({}).sort({ $vector: { $meta: [1, 2] } });
-        assert.deepStrictEqual(res, null);
-        assert.equal(Product.collection.collection.findOne.getCalls().length, 1);
-        const calledWithOptions = Product.collection.collection.findOne.getCalls()[0].args[1];
->>>>>>> 05549b5f
         assert.deepEqual(calledWithOptions, {
           sort: {
             $vector: [1, 2]
@@ -800,19 +782,12 @@
       });
 
       it('supports sort() with $meta with findOneAndUpdate()', async function() {
-<<<<<<< HEAD
         const collection: Collection = Product.collection;
         const findOneAndUpdate = sinon.stub(collection.collection, 'findOneAndUpdate')
           .callsFake(() => Promise.resolve({}));
         await Product.findOneAndUpdate({}, { name: 'iPhone' }, { vectorSearch: [1, 2] });
         assert.equal(findOneAndUpdate.getCalls().length, 1);
         const calledWithOptions = findOneAndUpdate.getCalls()[0].args[2];
-=======
-        sinon.stub(Product.collection.collection, 'findOneAndUpdate').callsFake(() => Promise.resolve({}));
-        await Product.findOneAndUpdate({}, { name: 'iPhone' }, { sort: { $vector: { $meta: [1, 2] } } });
-        assert.equal(Product.collection.collection.findOneAndUpdate.getCalls().length, 1);
-        const calledWithOptions = Product.collection.collection.findOneAndUpdate.getCalls()[0].args[2];
->>>>>>> 05549b5f
         assert.deepEqual(calledWithOptions, {
           sort: {
             $vector: [1, 2]
@@ -821,19 +796,12 @@
       });
 
       it('supports sort() with $meta with findOneAndReplace()', async function() {
-<<<<<<< HEAD
         const collection: Collection = Product.collection;
         const findOneAndReplace= sinon.stub(collection.collection, 'findOneAndReplace')
           .callsFake(() => Promise.resolve({}));
         await Product.findOneAndReplace({}, { name: 'iPhone' }, { vectorSearch: [1, 2] });
         assert.equal(findOneAndReplace.getCalls().length, 1);
         const calledWithOptions = findOneAndReplace.getCalls()[0].args[2];
-=======
-        sinon.stub(Product.collection.collection, 'findOneAndReplace').callsFake(() => Promise.resolve({}));
-        await Product.findOneAndReplace({}, { name: 'iPhone' }, { sort: { $vector: { $meta: [1, 2] } } });
-        assert.equal(Product.collection.collection.findOneAndReplace.getCalls().length, 1);
-        const calledWithOptions = Product.collection.collection.findOneAndReplace.getCalls()[0].args[2];
->>>>>>> 05549b5f
         assert.deepEqual(calledWithOptions, {
           sort: {
             $vector: [1, 2]
@@ -842,19 +810,12 @@
       });
 
       it('supports sort() with $meta with findOneAndDelete()', async function() {
-<<<<<<< HEAD
         const collection: Collection = Product.collection;
         const findOneAndDelete = sinon.stub(collection.collection, 'findOneAndDelete')
           .callsFake(() => Promise.resolve({}));
         await Product.findOneAndDelete({}, { vectorSearch: [1, 2] });
         assert.equal(findOneAndDelete.getCalls().length, 1);
         const calledWithOptions = findOneAndDelete.getCalls()[0].args[1];
-=======
-        sinon.stub(Product.collection.collection, 'findOneAndDelete').callsFake(() => Promise.resolve({}));
-        await Product.findOneAndDelete({}, { sort: { $vector: { $meta: [1, 2] } } });
-        assert.equal(Product.collection.collection.findOneAndDelete.getCalls().length, 1);
-        const calledWithOptions = Product.collection.collection.findOneAndDelete.getCalls()[0].args[1];
->>>>>>> 05549b5f
         assert.deepEqual(calledWithOptions, {
           sort: {
             $vector: [1, 2]
@@ -863,19 +824,12 @@
       });
 
       it('supports sort() with $meta with deleteOne()', async function() {
-<<<<<<< HEAD
         const collection: Collection = Product.collection;
         const deleteOne = sinon.stub(collection.collection, 'deleteOne')
           .callsFake(() => Promise.resolve({}));
         await Product.deleteOne({}, { vectorSearch: [1, 2] });
         assert.equal(deleteOne.getCalls().length, 1);
         const calledWithOptions = deleteOne.getCalls()[0].args[1];
-=======
-        sinon.stub(Product.collection.collection, 'deleteOne').callsFake(() => Promise.resolve({}));
-        await Product.deleteOne({}, { sort: { $vector: { $meta: [1, 2] } } });
-        assert.equal(Product.collection.collection.deleteOne.getCalls().length, 1);
-        const calledWithOptions = Product.collection.collection.deleteOne.getCalls()[0].args[1];
->>>>>>> 05549b5f
         assert.deepEqual(calledWithOptions, {
           sort: {
             $vector: [1, 2]
