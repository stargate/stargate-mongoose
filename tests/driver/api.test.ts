// Copyright DataStax, Inc.
//
// Licensed under the Apache License, Version 2.0 (the "License");
// you may not use this file except in compliance with the License.
// You may obtain a copy of the License at
//
// http://www.apache.org/licenses/LICENSE-2.0
//
// Unless required by applicable law or agreed to in writing, software
// distributed under the License is distributed on an "AS IS" BASIS,
// WITHOUT WARRANTIES OR CONDITIONS OF ANY KIND, either express or implied.
// See the License for the specific language governing permissions and
// limitations under the License.

import assert from 'assert';
import {
    testClient,
    TEST_COLLECTION_NAME
} from '../fixtures';
import mongoose, { Schema, InferSchemaType, InsertManyResult } from 'mongoose';
import { once } from 'events';
import * as StargateMongooseDriver from '../../src/driver';
import {randomUUID} from 'crypto';
<<<<<<< HEAD
import {OperationNotSupportedError} from '../../src/driver';
import { Product, Cart, mongooseInstance } from '../mongooseFixtures';
import { parseUri } from '../../src/driver/connection';
import { FindCursor } from '@datastax/astra-db-ts';

const productSchema = new mongoose.Schema({
    name: String,
    price: Number,
    expiryDate: Date,
    isCertified: Boolean,
    category: String
});
=======
import {OperationNotSupportedError} from '@/src/driver';
import { Product, Cart, mongooseInstance, productSchema } from '@/tests/mongooseFixtures';
import { StargateServerError } from '@/src/client/httpClient';
>>>>>>> c6fc4397

describe('Mongoose Model API level tests', async () => {
    afterEach(async () => {
        await Promise.all([Product.deleteMany({}), Cart.deleteMany({})]);
    });

    describe('Options & Data type tests', () => {
        it('test strict and strictQuery options', async () => {
            //strict is true, so extraCol should not be saved
            const saveResponseWithStrictTrue = await new Product({
                name: 'Product 1',
                price: 10,
                isCertified: true,
                category: 'cat 1',
                extraCol: 'extra val'
            }, null, {
                strict: true
            }).save();
            const savedRow = await Product.findById(saveResponseWithStrictTrue._id).orFail();
            assert.strictEqual(savedRow.name, 'Product 1');
            assert.strictEqual(savedRow.price, 10);
            assert.strictEqual(savedRow.isCertified, true);
            assert.strictEqual(savedRow.category, 'cat 1');
            assert.strictEqual((savedRow as any).extraCol, undefined);
            //strict is false, so extraCol should be saved
            const saveResponseWithStrictFalse = await new Product({
                name: 'Product 1',
                price: 10,
                isCertified: true,
                category: 'cat 1',
                extraCol: 'extra val1'
            }, null, {
                strict: false
            }).save();
            const savedRowWithStrictFalse = await Product.findById(saveResponseWithStrictFalse._id).orFail();
            assert.strictEqual(savedRowWithStrictFalse.name, 'Product 1');
            assert.strictEqual(savedRowWithStrictFalse.price, 10);
            assert.strictEqual(savedRowWithStrictFalse.isCertified, true);
            assert.strictEqual(savedRowWithStrictFalse.category, 'cat 1');
            //to access extraCol, we need to use get method since it is not part of schema
            assert.strictEqual(savedRowWithStrictFalse.get('extraCol'), 'extra val1');
            //since strictQuery is true, extraCol will be removed from filter, so all docs will be returned
            const findResponse = await Product.find({
                category: 'cat 1',
                extraCol: 'extra val1'
            }, null, {strictQuery: true});
            assert.strictEqual(findResponse.length, 2);
            const findResponseWithStrictQueryFalse = await Product.find({
                category: 'cat 1',
                extraCol: 'extra val1'
            }, null, {strictQuery: false});
            assert.strictEqual(findResponseWithStrictQueryFalse.length, 1);
            assert.strictEqual(findResponseWithStrictQueryFalse[0].get('extraCol'), 'extra val1');
            assert.strictEqual(findResponseWithStrictQueryFalse[0].name, 'Product 1');
        });
        it('Data type tests', async () => {
            const modelName = 'User';
            const userSchema = new mongoose.Schema({
                name: String,
                age: Number,
                dob: Date,
                encData: Buffer,
                isCertified: Boolean,
                mixedData: mongoose.Schema.Types.Mixed,
                employee: mongoose.Schema.Types.ObjectId,
                friends: [String],
                salary: mongoose.Schema.Types.Decimal128,
                favorites: Map,
                nestedSchema: {
                    address: {
                        street: String,
                        city: String,
                        state: String
                    }
                },
                uniqueId: Schema.Types.UUID,
                category: BigInt,
                documentArray: [{ name: String }]
            });
            const User = mongooseInstance.model(modelName, userSchema, TEST_COLLECTION_NAME);
            const collectionNames = await User.db.listCollections().then(collections => collections.map(c => c.name));
            if (!collectionNames.includes(TEST_COLLECTION_NAME)) {
                await User.createCollection();
            } else {
                await User.deleteMany({});
            }
            const employeeIdVal = new mongoose.Types.ObjectId();
            //generate a random uuid
            const uniqueIdVal = randomUUID();
            const dobVal = new Date();
            const saveResponse = await new User({
                name: 'User 1',
                age: 10,
                dob: dobVal,
                //encData: Buffer.from('test'),
                isCertified: true,
                mixedData: {a: 1, b: 'test'},
                employee: employeeIdVal,
                friends: ['friend 1', 'friend 2'],
                salary: mongoose.Types.Decimal128.fromString('100.25'),
                favorites: new Map([['food', 'pizza'], ['drink', 'cola']]),
                nestedSchema: {
                    address: {
                        street: 'street 1',
                        city: 'city 1',
                        state: 'state 1'
                    }
                },
                uniqueId: uniqueIdVal,
                category: BigInt(100),
                documentArray: [{ name: 'test document array' }]
            }).save();
            assert.strictEqual(saveResponse.name, 'User 1');
            assert.strictEqual(saveResponse.age, 10);
            assert.strictEqual(saveResponse.dob!.toISOString(), dobVal.toISOString());
            assert.strictEqual(saveResponse.isCertified, true);
            assert.strictEqual(saveResponse.mixedData.a, 1);
            assert.strictEqual(saveResponse.mixedData.b, 'test');
            assert.strictEqual(saveResponse.employee!.toString(), employeeIdVal.toString());
            assert.strictEqual(saveResponse.friends[0], 'friend 1');
            assert.strictEqual(saveResponse.friends[1], 'friend 2');
            assert.strictEqual(saveResponse.salary!.toString(), '100.25');
            assert.strictEqual(saveResponse.favorites!.get('food'), 'pizza');
            assert.strictEqual(saveResponse.favorites!.get('drink'), 'cola');
            assert.strictEqual(saveResponse.nestedSchema!.address!.street, 'street 1');
            assert.strictEqual(saveResponse.nestedSchema!.address!.city, 'city 1');
            assert.strictEqual(saveResponse.nestedSchema!.address!.state, 'state 1');
            assert.strictEqual(saveResponse.uniqueId!.toString(), uniqueIdVal.toString());
            assert.strictEqual(saveResponse.category!.toString(), '100');
            assert.strictEqual(saveResponse.documentArray[0].name, 'test document array');
            //get record using findOne and verify results
            const findOneResponse = await User.findOne({name: 'User 1'}).orFail();
            assert.strictEqual(findOneResponse.name, 'User 1');
            assert.strictEqual(findOneResponse.age, 10);
            assert.strictEqual(findOneResponse.dob!.toISOString(), dobVal.toISOString());
            assert.strictEqual(findOneResponse.isCertified, true);
            assert.strictEqual(findOneResponse.mixedData.a, 1);
            assert.strictEqual(findOneResponse.mixedData.b, 'test');
            assert.strictEqual(findOneResponse.employee!.toString(), employeeIdVal.toString());
            assert.strictEqual(findOneResponse.friends[0], 'friend 1');
            assert.strictEqual(findOneResponse.friends[1], 'friend 2');
            assert.strictEqual(findOneResponse.salary!.toString(), '100.25');
            assert.strictEqual(findOneResponse.favorites!.get('food'), 'pizza');
            assert.strictEqual(findOneResponse.favorites!.get('drink'), 'cola');
            assert.strictEqual(findOneResponse.nestedSchema!.address!.street, 'street 1');
            assert.strictEqual(findOneResponse.nestedSchema!.address!.city, 'city 1');
            assert.strictEqual(findOneResponse.nestedSchema!.address!.state, 'state 1');
            assert.strictEqual(findOneResponse.uniqueId!.toString(), uniqueIdVal.toString());
            assert.strictEqual(findOneResponse.category!.toString(), '100');
            assert.strictEqual(findOneResponse.documentArray[0].name, 'test document array');
        });
    });
    describe('API tests', () => {
        it('API ops tests Model()', async () => {
            //Model()
            const product1 = new Product({name: 'Product 1', price: 10, isCertified: true, category: 'cat 1'});
            assert.strictEqual(product1.name, 'Product 1');
        });
        it('API ops tests Model.$where()', async () => {
            //Mode.$where()
            const product1 = new Product({name: 'Product 1', price: 10, isCertified: true, category: 'cat 1'});
            await product1.save();
            const error: Error | null = await Product.$where('this.name === "Product 1"').exec().then(() => null, error => error);
            assert.ok(error);
<<<<<<< HEAD
            assert.strictEqual(error.errorDescriptors[0].message, 'Invalid filter expression: filter clause path (\'$where\') contains character(s) not allowed');
        });
        it('API ops tests db.dropCollection() and Model.createCollection()', async () => {
            let collections = await Product.db.listCollections().then(collections => collections.map(coll => coll.name));
            assert.ok(collections.includes(Product.collection.collectionName));
            
            await Product.db.dropCollection(Product.collection.collectionName);
            collections = await Product.db.listCollections().then(collections => collections.map(coll => coll.name));
            assert.ok(!collections.includes(Product.collection.collectionName));

            await Product.createCollection();
            collections = await Product.db.listCollections().then(collections => collections.map(coll => coll.name));
            assert.ok(collections.includes(Product.collection.collectionName));
=======
            assert.ok(error instanceof StargateServerError);
            assert.strictEqual(error.errors[0].message, 'Invalid filter expression: filter clause path (\'$where\') contains character(s) not allowed');
>>>>>>> c6fc4397
        });
        it('API ops tests Model.aggregate()', async () => {
            //Model.aggregate()
            const error: Error | null = await Product.aggregate([{$match: {name: 'Product 1'}}]).then(() => null, error => error);
            assert.ok(error instanceof OperationNotSupportedError);
            assert.strictEqual(error.message, 'aggregate() Not Implemented');
            //----------------//
        });
        //Model.applyDefaults is skipped, because it is not making any db calls
        //TODO - Skipping /node_modules/mongoose/lib/model.js:3442:74
        //Model.bulkSave() error:  TypeError: Cannot read properties of undefined (reading 'find')
        it.skip('API ops tests Model.bulkSave()', async () => {
            const product2 = new Product({name: 'Product 2', price: 20, isCertified: true, category: 'cat 2'});
            const product3 = new Product({name: 'Product 3', price: 30, isCertified: true, category: 'cat 3'});
            await Product.bulkSave([product2, product3]);
            await assert.rejects(
                Product.bulkSave([product2, product3]),
                { message: 'bulkSave() Not Implemented' }
            );
        });
        it('API ops tests Model.bulkWrite()', async () => {
            const product2 = new Product({name: 'Product 2', price: 20, isCertified: true, category: 'cat 2'});
            const product3 = new Product({name: 'Product 3', price: 30, isCertified: true, category: 'cat 3'});
            await assert.rejects(
                Product.bulkWrite([{insertOne: {document: product2}}, {insertOne: {document: product3}}]),
                { message: 'bulkWrite() Not Implemented' }
            );
        });
        //castObject skipped as it is not making any database calls
        it('API ops tests Model.cleanIndexes()', async () => {
            // @ts-expect-error
            const promise = Product.cleanIndexes();
            const error: Error | null = await promise.then(() => null, (error: Error) => error);
            assert.ok(error instanceof OperationNotSupportedError);
            //cleanIndexes invokes listIndexes() which is not supported
            assert.strictEqual(error.message, 'listIndexes() Not Implemented');
        });
        it('API ops tests Model.countDocuments()', async () => {
            const product1 = new Product({name: 'Product 1', price: 10, isCertified: true, category: 'cat 1'});
            await product1.save();
            const countResp = await Product.countDocuments({name: 'Product 1'});
            assert.strictEqual(countResp, 1);
        });
        it('API ops tests Model.create()', async () => {
            const createResp = await Product.create({
                name: 'Product for create',
                price: 10,
                isCertified: true,
                category: 'cat 1'
            });
            assert.strictEqual(createResp.name, 'Product for create');
        });
        it('API ops tests Model.createCollection()', async () => {
            await Product.createCollection();
        });
        //TODO - createIndex() error uncaught internally
        it('API ops tests Model.createIndexes()', async () => {
            await assert.rejects(
                async () => {
                    Product.schema.index({name: 1});
                    await Product.createIndexes();
                },
                { message: 'createIndex() Not Implemented' }
            );
        });
        it('API ops tests Model.db', async () => {
            const conn = Product.db as unknown as StargateMongooseDriver.Connection;
            assert.strictEqual(conn.db.name, parseUri(testClient!.uri).keyspaceName);
        });
        it('API ops tests Model.deleteMany()', async () => {
            const product1 = new Product({name: 'Product 1', price: 10, isCertified: true, category: 'cat 1'});
            await product1.save();
            const deleteManyResp = await Product.deleteMany({name: 'Product 1'});
            assert.strictEqual(deleteManyResp.deletedCount, 1);
            const findDeletedDoc = await Product.findOne({name: 'Product 1'});
            assert.strictEqual(findDeletedDoc, null);
        });
        it('API ops tests Model.deleteOne()', async () => {
            const product1 = new Product({name: 'Product 1', price: 10, isCertified: true, category: 'cat 1'});
            await product1.save();
            const deleteOneResp = await Product.deleteOne({name: 'Product 1'});
            assert.strictEqual(deleteOneResp.deletedCount, 1);
            const findDeletedDoc = await Product.findOne({name: 'Product 1'});
            assert.strictEqual(findDeletedDoc, null);
        });
        it('API ops tests Model.diffIndexes()', async () => {
            const error: Error | null = await Product.diffIndexes().then(() => null, error => error);
            assert.ok(error);
            assert.ok(error instanceof OperationNotSupportedError);
            assert.strictEqual(error.message, 'listIndexes() Not Implemented');
        });
        it('API ops tests Model.discriminator()', async () => {
            //Online products have URL
            const OnlineProduct = Product.discriminator<InferSchemaType<typeof productSchema> & { url: string }>('OnlineProduct', new Schema({url: String}));
            const regularProduct = new Product({
                name: 'Product 1',
                price: 10,
                isCertified: true,
                category: 'cat 1',
                url: 'http://product1.com'
            });
            assert.ok(!(regularProduct as any).url);
            await regularProduct.save();
            const regularProductSaved = await Product.findOne({name: 'Product 1'});
            assert.strictEqual(regularProductSaved!.name, 'Product 1');
            assert.strictEqual(regularProductSaved!.price, 10);
            assert.strictEqual(regularProductSaved!.isCertified, true);
            assert.strictEqual(regularProductSaved!.category, 'cat 1');
            assert.ok(!(regularProductSaved as any).url);
            const onlineProduct = new OnlineProduct({
                name: 'Product 2',
                price: 10,
                isCertified: true,
                category: 'cat 1',
                url: 'http://product1.com'
            });
            await onlineProduct.save();
            const onlineProductSaved = await OnlineProduct.findOne({name: 'Product 2'});
            assert.strictEqual(onlineProductSaved!.name, 'Product 2');
            assert.strictEqual(onlineProductSaved!.price, 10);
            assert.strictEqual(onlineProductSaved!.isCertified, true);
            assert.strictEqual(onlineProductSaved!.category, 'cat 1');
            assert.ok(onlineProduct.url);
        });
        it('API ops tests Model.distinct()', async () => {
            const product1 = new Product({name: 'Product 1', price: 10, isCertified: true, category: 'cat 1'});
            const product2 = new Product({name: 'Product 2', price: 10, isCertified: true, category: 'cat 2'});
            const product3 = new Product({name: 'Product 3', price: 10, isCertified: true, category: 'cat 1'});
            await Product.insertMany([product1, product2, product3]);
            const err: Error | null = await Product.distinct('category').exec().then(() => null, error => error);
            assert.ok(err instanceof OperationNotSupportedError);
            assert.strictEqual(err.message, 'distinct() Not Implemented');
        });
        
        it('API ops tests Model.estimatedDocumentCount()', async function() {
            const product1 = new Product({name: 'Product 1', price: 10, isCertified: true, category: 'cat 1'});
            const product2 = new Product({name: 'Product 2', price: 10, isCertified: true, category: 'cat 2'});
            const product3 = new Product({name: 'Product 3', price: 10, isCertified: true, category: 'cat 1'});
            await Product.create([product1, product2, product3]);
            
            const count = await Product.estimatedDocumentCount();
            assert.equal(typeof count, 'number');
            assert.ok(count >= 0);
        });
        //skipping Model.events() as it is not making any database calls
        it('API ops tests Model.exists()', async () => {
            const product1 = new Product({name: 'Product 1', price: 10, isCertified: true, category: 'cat 1'});
            await product1.save();
            const existsResp = await Product.exists({name: 'Product 1'});
            assert.ok(existsResp);
        });
        it('API ops tests Model.find()', async () => {
            const product1 = new Product({name: 'Product 1', price: 10, isCertified: true, category: 'cat 1'});
            const product2 = new Product({name: 'Product 2', price: 10, isCertified: true, category: 'cat 2'});
            const product3 = new Product({name: 'Product 3', price: 10, isCertified: true, category: 'cat 1'});
            await Product.insertMany([product1, product2, product3]);
            const findResp = await Product.find({category: 'cat 1'});
            assert.strictEqual(findResp.length, 2);
            const nameArray: Set<string> = new Set(['Product 1', 'Product 3']);
            for(const doc of findResp) {
                assert.strictEqual(doc.category, 'cat 1');
                assert.ok(doc.name);
                assert.strictEqual(nameArray.has(doc.name), true);
                nameArray.delete(doc.name);
            }
        });
        it('API ops tests Model.findById()', async () => {
            const product1 = new Product({name: 'Product 1', price: 10, isCertified: true, category: 'cat 1'});
            await product1.save();
            const findResp = await Product.findById(product1._id);
            assert.strictEqual(findResp?.name, 'Product 1');
        });
        it('API ops tests Model.findByIdAndDelete()', async () => {
            const product1 = new Product({name: 'Product 1', price: 10, isCertified: true, category: 'cat 1'});
            await product1.save();
            const deleteResp = await Product.findByIdAndDelete(product1._id);
            assert.strictEqual(deleteResp?.name, 'Product 1');
            const findDeletedDoc = await Product.findById(product1._id);
            assert.strictEqual(findDeletedDoc, null);
        });
        it('API ops tests Model.findByIdAndUpdate()', async () => {
            const product1 = new Product({name: 'Product 1', price: 10, isCertified: true, category: 'cat 1', url: 'http://product1.com'});
            await product1.save();
            const updateResp = await Product.findByIdAndUpdate(product1._id, {name: 'Product 2'});
            assert.strictEqual(updateResp?.name, 'Product 1');
            const findUpdatedDoc = await Product.findById(product1._id);
            assert.strictEqual(findUpdatedDoc?.name, 'Product 2');
        });
        it('API ops tests Model.findOne()', async () => {
            const product1 = new Product({name: 'Product 1', price: 10, isCertified: true, category: 'cat 2'});
            const product2 = new Product({name: 'Product 2', price: 10, isCertified: true, category: 'cat 2'});
            const product3 = new Product({name: 'Product 3', price: 10, isCertified: true, category: 'cat 1'});
            await Product.insertMany([product1, product2, product3]);
            const findResp = await Product.findOne({category: 'cat 1'});
            assert.strictEqual(findResp?.category, 'cat 1');
        });
        it('API ops tests Model.findOneAndDelete()', async () => {
            const product1 = new Product({name: 'Product 1', price: 10, isCertified: true, category: 'cat 2'});
            const product2 = new Product({name: 'Product 2', price: 10, isCertified: true, category: 'cat 2'});
            const product3 = new Product({name: 'Product 3', price: 10, isCertified: true, category: 'cat 1'});
            await Product.insertMany([product1, product2, product3]);
            const deleteResp = await Product.findOneAndDelete({category: 'cat 1'});
            assert.strictEqual(deleteResp?.category, 'cat 1');
            //check if it exists again
            const findDeletedDoc = await Product.findOne({category: 'cat 1'});
            assert.strictEqual(findDeletedDoc, null);
        });
        it('API ops tests Model.findOneAndUpdate()', async () => {
            const product1 = new Product({name: 'Product 1', price: 10, isCertified: true, category: 'cat 2'});
            const product2 = new Product({name: 'Product 2', price: 10, isCertified: true, category: 'cat 2'});
            const product3 = new Product({name: 'Product 3', price: 10, isCertified: true, category: 'cat 1'});
            await Product.insertMany([product1, product2, product3]);
            const updateResp = await Product.findOneAndUpdate({category: 'cat 1'}, {name: 'Product 4'});
            assert.strictEqual(updateResp?.category, 'cat 1');
            const findOneResp = await Product.findOne({category: 'cat 1'});
            assert.strictEqual(findOneResp?.name, 'Product 4');
        });
        it('API ops tests Model.insertMany()', async () => {
            const product1Id = new mongoose.Types.ObjectId('0'.repeat(24));
            const product2Id = new mongoose.Types.ObjectId('1'.repeat(24));
            const product3Id = new mongoose.Types.ObjectId('2'.repeat(24));
            const product1 = {_id: product1Id, name: 'Product 1', price: 10, isCertified: true, category: 'cat 2'};
            const product2 = {_id: product2Id, name: 'Product 2', price: 10, isCertified: true, category: 'cat 2'};
            const product3 = {_id: product3Id, name: 'Product 3', price: 10, isCertified: true, category: 'cat 1'};
<<<<<<< HEAD
            const insertResp: InsertManyResult<any> = await Product.insertMany([product1, product2, product3] , {ordered: true, rawResult: true});
=======
            const insertResp: InsertManyResult<unknown> = await Product.insertMany([product1, product2, product3] , {ordered: true, rawResult: true});
            assert.ok(insertResp.acknowledged);
>>>>>>> c6fc4397
            assert.strictEqual(insertResp.insertedCount, 3);

            let docs = [];
            for (let i = 0; i < 21; ++i) {
                docs.push({ name: 'Test product ' + i, price: 10, isCertified: true });
            }
<<<<<<< HEAD
            const respOrdered: InsertManyResult<any> = await Product.insertMany(docs, { rawResult: true  });
=======
            const respOrdered: InsertManyResult<unknown> = await Product.insertMany(docs, { usePagination: true, rawResult: true  });
            assert.ok(respOrdered.acknowledged);
>>>>>>> c6fc4397
            assert.strictEqual(respOrdered.insertedCount, 21);

            docs = [];
            for (let i = 0; i < 21; ++i) {
                docs.push({ name: 'Test product ' + i, price: 10, isCertified: true });
            }
<<<<<<< HEAD
            const respUnordered: InsertManyResult<any> = await Product.insertMany(docs, { ordered: false, rawResult: true });
=======
            const respUnordered: InsertManyResult<unknown> = await Product.insertMany(docs, { usePagination: true, ordered: false, rawResult: true });
            assert.ok(respUnordered.acknowledged);
>>>>>>> c6fc4397
            assert.strictEqual(respUnordered.insertedCount, 21);
        });
        it.skip('API ops tests Model.insertMany() with returnDocumentResponses', async () => {
            const product1Id = new mongoose.Types.ObjectId('0'.repeat(24));
            const product2Id = new mongoose.Types.ObjectId('1'.repeat(24));
            const product3Id = new mongoose.Types.ObjectId('2'.repeat(24));
            const product1 = {_id: product1Id, name: 'Product 1', price: 10, isCertified: true, category: 'cat 2'};
            const product2 = {_id: product2Id, name: 'Product 2', price: 10, isCertified: true, category: 'cat 2'};
            const product3 = {_id: product3Id, name: 'Product 3', price: 10, isCertified: true, category: 'cat 1'};
            const respWithResponses = await Product.insertMany(
                [product1, product2, product3],
                {returnDocumentResponses: true, rawResult: true}
            );
            assert.deepStrictEqual(respWithResponses.documentResponses, [
                { _id: '0'.repeat(24), status: 'OK' },
                { _id: '1'.repeat(24), status: 'OK' },
                { _id: '2'.repeat(24), status: 'OK' }
            ]);

            const err = await Product.insertMany(
                [product1, product2, product3],
                {returnDocumentResponses: true}
            ).then(() => null, err => err);
            assert.deepStrictEqual(err.status.documentResponses, [
                { _id: '0'.repeat(24), status: 'ERROR', errorsIdx: 0 },
                { _id: '1'.repeat(24), status: 'ERROR', errorsIdx: 0 },
                { _id: '2'.repeat(24), status: 'ERROR', errorsIdx: 0 }
            ]);
        });
        //Model.inspect can not be tested since it is a helper for console logging. More info here: https://mongoosejs.com/docs/api/model.html#Model.inspect()
        it('API ops tests Model.listIndexes()', async () => {
            const error: Error | null = await Product.listIndexes().then(() => null, error => error);
            assert.ok(error instanceof OperationNotSupportedError);
            assert.strictEqual(error?.message, 'listIndexes() Not Implemented');
        });
        it('API ops tests Model.populate()', async () => {
            const product1 = new Product({name: 'Product 1', price: 10, isCertified: true, category: 'cat 2'});
            const product2 = new Product({name: 'Product 2', price: 10, isCertified: true, category: 'cat 2'});
            const product3 = new Product({name: 'Product 3', price: 10, isCertified: true, category: 'cat 1'});
            await Product.insertMany([product1, product2, product3]);
            const cart1 = new Cart({name: 'Cart 1', products: [product1._id, product2._id]});
            await Cart.insertMany([cart1]);

            type CartModel = ReturnType<(typeof Cart)['hydrate']>;
            const populateResp = await Cart.findOne({name: 'Cart 1'}).populate<{ products: CartModel[] }>('products');
            assert.strictEqual(populateResp?.products.length, 2);
            assert.strictEqual(populateResp?.products[0].name, 'Product 1');
            assert.strictEqual(populateResp?.products[1].name, 'Product 2');
        });
        it('API ops tests Model.prototype.deleteOne()', async () => {
            const product1 = new Product({name: 'Product 1', price: 10, isCertified: true, category: 'cat 1'});
            await product1.save();
            const docSaved = await Product.findOne({name: 'Product 1'});
            assert.strictEqual(docSaved!.name, 'Product 1');
            await product1.deleteOne();
            const findDeletedDoc = await Product.findOne({name: 'Product 1'});
            assert.strictEqual(findDeletedDoc, null);
        });
        it('API ops tests Model.replaceOne()', async () => {
            const product1 = new Product({name: 'Product 1', price: 10, isCertified: true, category: 'cat 2'});
            const product2 = new Product({name: 'Product 2', price: 10, isCertified: true, category: 'cat 2'});
            const product3 = new Product({name: 'Product 3', price: 10, isCertified: true, category: 'cat 1'});
            await Product.insertMany([product1, product2, product3]);
            const error: Error | null = await Product.replaceOne({category: 'cat 1'}, {name: 'Product 4'}).then(() => null, error => error);
            assert.ok(error instanceof OperationNotSupportedError);
            assert.strictEqual(error.message, 'replaceOne() Not Implemented');
        });
        //Model.schema() is skipped since it doesn't make any database calls. More info here: https://mongoosejs.com/docs/api/model.html#Model.schema
        it('API ops tests Model.startSession()', async () => {
            const product1 = new Product({name: 'Product 1', price: 10, isCertified: true, category: 'cat 2'});
            const product2 = new Product({name: 'Product 2', price: 10, isCertified: true, category: 'cat 2'});
            const product3 = new Product({name: 'Product 3', price: 10, isCertified: true, category: 'cat 1'});
            await Product.insertMany([product1, product2, product3]);
<<<<<<< HEAD
            let error: OperationNotSupportedError | null = null;
            try {
                await Product.startSession();
                await product1.deleteOne();
            } catch(err: OperationNotSupportedError | any) {
                error = err;
            }
            assert.ok(error);
            assert.strictEqual(error?.message, 'startSession() Not Implemented');
=======
            const error: Error | null = await Product.startSession().then(() => null, error => error);
            assert.ok(error instanceof OperationNotSupportedError);
            assert.strictEqual(error.message, 'startSession() Not Implemented');
>>>>>>> c6fc4397
        });
        it('API ops tests Model.syncIndexes()', async () => {
            const error: Error | null = await Product.syncIndexes().then(() => null, error => error);
            assert.ok(error instanceof OperationNotSupportedError);
            //since listIndexes is invoked before syncIndexes, the error message will be related to listIndexes
            assert.strictEqual(error?.message, 'listIndexes() Not Implemented');
        });
        //Mode.translateAliases is skipped since it doesn't make any database calls. More info here: https://mongoosejs.com/docs/api/model.html#Model.translateAliases
        it('API ops tests Model.updateMany()', async () => {
            const product1 = new Product({name: 'Product 1', price: 10, isCertified: true, category: 'cat 2'});
            const product2 = new Product({name: 'Product 2', price: 10, isCertified: true, category: 'cat 2'});
            const product3 = new Product({name: 'Product 3', price: 10, isCertified: true, category: 'cat 1'});
            await Product.insertMany([product1, product2, product3]);
            //updateMany
            const updateManyResp: mongoose.UpdateWriteOpResult = await Product.updateMany({category: 'cat 2'}, {category: 'cat 3'});
            assert.strictEqual(updateManyResp.matchedCount, 2);
            assert.strictEqual(updateManyResp.modifiedCount, 2);
            assert.strictEqual(updateManyResp.upsertedCount, 0);
            const findUpdatedDocs = await Product.find({category: 'cat 3'});
            assert.strictEqual(findUpdatedDocs.length, 2);
            const productNames: Set<string> = new Set();
            findUpdatedDocs.forEach((doc) => {
                productNames.add(doc.name ?? '');
            });
            assert.strictEqual(productNames.size, 2);
            assert.strictEqual(productNames.has('Product 1'), true);
            productNames.delete('Product 1');
            assert.strictEqual(productNames.has('Product 2'), true);
            productNames.delete('Product 2');
        });
        it('API ops tests Model.updateOne()', async () => {
            const product1 = new Product({name: 'Product 1', price: 10, isCertified: true, category: 'cat 2'});
            const product2 = new Product({name: 'Product 2', price: 10, isCertified: true, category: 'cat 2'});
            const product3 = new Product({name: 'Product 3', price: 10, isCertified: true, category: 'cat 1'});
            await Product.insertMany([product1, product2, product3]);
            //UpdateOne
            const updateOneResp: mongoose.UpdateWriteOpResult = await Product.updateOne({category: 'cat 1'}, {category: 'cat 3'});
            assert.strictEqual(updateOneResp.matchedCount, 1);
            assert.strictEqual(updateOneResp.modifiedCount, 1);
            assert.strictEqual(updateOneResp.upsertedCount, 0);
            const findUpdatedDoc = await Product.findOne({category: 'cat 3'});
            assert.strictEqual(findUpdatedDoc?.name, 'Product 3');
        });
        it('API ops tests Model.updateOne() $push document array', async () => {
            const product1 = new Product({
                name: 'Product 1',
                price: 10,
                isCertified: true,
                category: 'cat 2',
                tags: [{ name: 'Electronics' }]
            });
            await Product.create(product1);
            //UpdateOne
            await Product.updateOne({ _id: product1._id }, { $push: { tags: { name: 'Home & Garden' } } });
            
            const { tags } = await Product.findById(product1._id).orFail();
            assert.deepStrictEqual(tags.toObject(), [{ name: 'Electronics' }, { name: 'Home & Garden' }]);
        });
        it('API ops tests Model.updateOne() $set subdocument', async () => {
            const cart = new Cart({
                user: {
                    name: 'test set subdocument'
                }
            });
            await cart.save();
            //UpdateOne
            await Cart.updateOne({ _id: cart._id }, { $set: { user: { name: 'test updated subdoc' } } });
          
            const doc = await Cart.findById(cart._id).orFail();
            assert.deepStrictEqual(doc.toObject().user, { name: 'test updated subdoc' });
        });
        //Model.validate is skipped since it doesn't make any database calls. More info here: https://mongoosejs.com/docs/api/model.html#Model.validate
        it('API ops tests Model.watch()', async () => {
            const product1 = new Product({name: 'Product 1', price: 10, isCertified: true, category: 'cat 2'});
            await product1.save();
            await assert.throws(
                () => Product.watch().on('change', (change) => {
                    assert.strictEqual(change.operationType, 'delete');
                    assert.strictEqual(change.documentKey._id.toString(), product1._id.toString());
<<<<<<< HEAD
                    changeStream.close();
                });
                await product1.deleteOne();
            } catch(err: OperationNotSupportedError | any) {
                error = err;
            }
            assert.ok(error);
            assert.strictEqual(error?.message, 'watch() Not Implemented');
=======
                }),
                { message: 'watch() Not Implemented' }
            );
>>>>>>> c6fc4397
        });
        it('API ops tests Model.where()', async () => {
            const product1 = new Product({name: 'Product 1', price: 10, isCertified: true, category: 'cat 2'});
            await product1.save();
            const whereResp = await Product.where('name').equals('Product 1');
            assert.strictEqual(whereResp.length, 1);
            assert.strictEqual(whereResp[0].name, 'Product 1');
        });
        it('API ops tests Query cursor', async () => {
            await Product.create(
                Array.from({ length: 25 }, (_, index) => ({
                    name: `Product ${index + 1}`,
                    price: 10
                }))
            );

            let cursor = Product.find().sort({ product: 1 }).cursor();
            for (let i = 0; i < 20; ++i) {
                const product = await cursor.next();
                assert.equal(product?.name, `Product ${i + 1}`, 'Failed at index ' + i);
            }
            assert.equal(await cursor.next(), null);

            cursor = await Product.find().sort({ product: 1 }).limit(20).cursor();
            for (let i = 0; i < 20; ++i) {
                await cursor.next();
            }
            assert.equal(await cursor.next(), null);
        });
        it('API ops tests Model.db.collection()', async () => {
            const product1 = new Product({name: 'Product 1', price: 10, isCertified: true, category: 'cat 2'});
            await product1.save();
            const res = await Product.db.collection('products').findOne();
            assert.equal(res!.name, 'Product 1');
        });
        it.skip('API ops tests connection.listDatabases()', async () => {
            const { databases } = await mongooseInstance!.connection.listDatabases();
            assert.ok(Array.isArray(databases));
            // @ts-expect-error
            assert.ok(mongooseInstance.connection.db.name);
            // @ts-expect-error
            assert.ok(databases.includes(mongooseInstance.connection.db.name));
        });
        it('API ops tests connection.runCommand()', async () => {
            const connection: StargateMongooseDriver.Connection = mongooseInstance.connection as unknown as StargateMongooseDriver.Connection;
            const res = await connection.runCommand({ findCollections: {} });
            assert.ok(res.status.collections.includes('carts'));
        });
        it('API ops tests collection.runCommand()', async () => {
            const connection: StargateMongooseDriver.Connection = mongooseInstance.connection as unknown as StargateMongooseDriver.Connection;
            const res = await (connection.db.collection('carts') as any)._httpClient.executeCommand({ find: {} });
            assert.ok(Array.isArray(res.data.documents));
        });
        it('API ops tests feature flags', async function() {
            if (testClient!.isAstra) {
                return this.skip();
            }
            const mongoose = new mongooseInstance.Mongoose();
            mongoose.setDriver(StargateMongooseDriver);
            mongoose.set('autoCreate', false);
            mongoose.set('autoIndex', false);
            const options = {
                username: process.env.STARGATE_USERNAME,
                password: process.env.STARGATE_PASSWORD,
                featureFlags: ['Feature-Flag-tables']
            };
            await mongoose.connect(testClient!.uri, options as mongoose.ConnectOptions);
            const connection: StargateMongooseDriver.Connection = mongoose.connection as unknown as StargateMongooseDriver.Connection;
            await connection.runCommand({
                dropTable: { name: 'bots' }
            });
            const res = await connection.runCommand({
                createTable: {
                    name: 'bots',
                    definition: {
                        primaryKey: '_id',
                        columns: {
                            _id: {
                                type: 'text'
                            },
                            name: {
                                type: 'text'
                            },
                            vector: {
                                type: 'vector',
                                dimension: 2
                            }
                        }
                    }
                }
            });
            assert.ok(res.status.ok);

            const Bot = mongoose.model('Bot', new mongoose.Schema({
                name: String,
                vector: [Number]
            }, { versionKey: false }));

            const { _id } = await Bot.create({ name: 'test', vector: [1, 1] });

            const fromDb = await Bot.findById(_id).orFail();
            assert.deepStrictEqual(fromDb.vector, [1, 1]);

            await connection.runCommand({
                dropTable: {
                    name: 'bots'
                }
            });
            await mongoose.disconnect();
        });
    });

    describe('vector search', function() {
        const vectorSchema = new Schema(
            {
                $vector: { type: [Number], default: () => void 0, select: true },
                name: 'String'
            },
            {
                collectionOptions: { vector: { dimension: 2, metric: 'cosine' } },
                autoCreate: true
            }
        );
        const Vector = mongooseInstance.model(
            'Vector',
            vectorSchema,
            'vector'
        );

        before(async function() {
            const connection: StargateMongooseDriver.Connection = mongooseInstance.connection as unknown as StargateMongooseDriver.Connection;
            const collections = await connection.listCollections();
            const vectorCollection = collections.find(coll => coll.name === 'vector');
            if (!vectorCollection) {
                await mongooseInstance.connection.dropCollection('vector');
                await Vector.createCollection();
            } else if (vectorCollection.options?.vector?.dimension !== 2 || vectorCollection.options?.vector?.metric !== 'cosine') {
                await mongooseInstance.connection.dropCollection('vector');
                await Vector.createCollection();
            }
        });

        beforeEach(async function() {
            await Vector.deleteMany({});
            await Vector.create([
                {
                    name: 'Test vector 1',
                    $vector: [1, 100]
                },
                {
                    name: 'Test vector 2',
                    $vector: [100, 1]
                }
            ]);
        });

        it('supports updating $vector with save()', async function() {
            const vector = await Vector.findOne({ name: 'Test vector 1' }).orFail();
            vector.$vector = [1, 101];
            await vector.save();

            const { $vector } = await Vector
                .findOne({ name: 'Test vector 1' })
                .orFail();
            assert.deepStrictEqual($vector, [1, 101]);

            let doc = await Vector
                .findOne({ name: 'Test vector 1' })
                .select({ name: 0 })
                .orFail();
            assert.deepStrictEqual(doc.$vector, [1, 101]);
            assert.strictEqual(doc.name, undefined);

            doc = await Vector
                .findOne({ name: 'Test vector 1' })
                .select({ $vector: 0 })
                .orFail();
            assert.strictEqual(doc.$vector, undefined);
            assert.strictEqual(doc.name, 'Test vector 1');
        });

        it('supports sort() and similarity score with $meta with find()', async function() {
            const res = await Vector.find({}, null, { includeSimilarity: true }).sort({ $vector: { $meta: [1, 99] } });
            assert.deepStrictEqual(res.map(doc => doc.name), ['Test vector 1', 'Test vector 2']);
            assert.deepStrictEqual(res.map(doc => doc.get('$similarity')), [1, 0.51004946]);
        });

        it('supports sort() with includeSortVector in find()', async function() {
            const cursor = await Vector
                .find({}, null, { includeSortVector: true })
                .sort({ $vector: { $meta: [1, 99] } })
                .cursor();
            
            await once(cursor, 'cursor');
            const rawCursor = (cursor as unknown as { cursor: FindCursor<unknown> }).cursor;
            assert.deepStrictEqual(await rawCursor.getSortVector(), [1, 99]);            
        });

        it('supports sort() and similarity score with $meta with findOne()', async function() {
            const doc2 = await Vector
                .findOne({}, null, { includeSimilarity: true })
                .sort({ $vector: { $meta: [1, 99] } })
                .orFail();
            assert.strictEqual(doc2.name, 'Test vector 1');
            assert.strictEqual(doc2.get('$similarity'), 1);
        });

        it('supports sort() with $meta with find()', async function() {
            let res = await Vector.
                find({}).
                sort({ $vector: { $meta: [1, 99] } });
            assert.deepStrictEqual(res.map(doc => doc.name), ['Test vector 1', 'Test vector 2']);

            res = await Vector.
                find({}).
                select({ $vector: 0 }).
                sort({ $vector: { $meta: [99, 1] } });
            assert.deepStrictEqual(res.map(doc => doc.name), ['Test vector 2', 'Test vector 1']);
            assert.deepStrictEqual(res.map(doc => doc.$vector), [undefined, undefined]);

            res = await Vector.
                find({}).
                limit(999).
                sort({ $vector: { $meta: [99, 1] } });
            assert.deepStrictEqual(res.map(doc => doc.name), ['Test vector 2', 'Test vector 1']);

            const doc = await Vector.
                findOne({}).
                orFail().
                sort({ $vector: { $meta: [99, 1] } });
            assert.deepStrictEqual(doc.name, 'Test vector 2');

            await assert.rejects(
                Vector.find().limit(1001).sort({ $vector: { $meta: [99, 1] } }),
                /limit options should not be greater than 1000 for vector search/
            );
        });

        it('supports sort() with $meta with updateOne()', async function() {
            await Vector.
                updateOne(
                    {},
                    { name: 'found vector', $vector: [990, 1] }
                ).
                sort({ $vector: { $meta: [99, 1] } });
            const vectors = await Vector.find().limit(20).sort({ name: 1 });
            assert.deepStrictEqual(vectors.map(v => v.name), ['Test vector 1', 'found vector']);
            assert.deepStrictEqual(vectors.map(v => v.$vector), [[1, 100], [990, 1]]);
        });

        it('supports sort() with $meta with findOneAndUpdate()', async function() {
            const res = await Vector.
                findOneAndUpdate(
                    {},
                    { name: 'found vector', $vector: [990, 1] },
                    { returnDocument: 'before' }
                ).
                orFail().
                sort({ $vector: { $meta: [99, 1] } });
            assert.deepStrictEqual(res.$vector, [100, 1]);
            assert.strictEqual(res.name, 'Test vector 2');

            const doc = await Vector.findById(res._id).orFail();
            assert.strictEqual(doc.name, 'found vector');
            assert.deepStrictEqual(doc.$vector, [990, 1]);
        });

        it('supports $setOnInsert of $vector with findOneAndUpdate()', async function() {
            let res = await Vector.
                findOneAndUpdate(
                    { name: 'Test vector 2' },
                    { $setOnInsert: { $vector: [990, 1] } },
                    { returnDocument: 'after', upsert: true }
                ).
                orFail();
            assert.deepStrictEqual(res.$vector, [100, 1]);
            assert.strictEqual(res.name, 'Test vector 2');

            res = await Vector.
                findOneAndUpdate(
                    { name: 'Test vector 3' },
                    { $setOnInsert: { $vector: [990, 1] } },
                    { returnDocument: 'after', upsert: true }
                ).
                orFail();
            assert.deepStrictEqual(res.$vector, [990, 1]);
            assert.strictEqual(res.name, 'Test vector 3');
        });

        it('supports $unset of $vector with findOneAndUpdate()', async function() {
            const res = await Vector.
                findOneAndUpdate(
                    { name: 'Test vector 2' },
                    { $unset: { $vector: 1 } },
                    { returnDocument: 'after' }
                ).
                orFail();
            assert.deepStrictEqual(res.$vector, undefined);
            assert.strictEqual(res.name, 'Test vector 2');
        });

        it('supports sort() with $meta with findOneAndReplace()', async function() {
            const res = await Vector.
                findOneAndReplace(
                    {},
                    { name: 'found vector', $vector: [990, 1] },
                    { returnDocument: 'before' }
                ).
                orFail().
                sort({ $vector: { $meta: [99, 1] } });
            assert.deepStrictEqual(res.$vector, [100, 1]);
            assert.strictEqual(res.name, 'Test vector 2');

            const doc = await Vector.findById(res._id).orFail();
            assert.strictEqual(doc.name, 'found vector');
            assert.deepStrictEqual(doc.$vector, [990, 1]);
        });

        it('supports sort() with $meta with findOneAndDelete()', async function() {
            const res = await Vector.
                findOneAndDelete(
                    {},
                    { returnDocument: 'before' }
                ).
                orFail().
                sort({ $vector: { $meta: [1, 99] } });
            assert.deepStrictEqual(res.$vector, [1, 100]);
            assert.strictEqual(res.name, 'Test vector 1');

            const fromDb = await Vector.findOne({ name: 'Test vector 1' });
            assert.equal(fromDb, null);
        });

        it('supports sort() with $meta with deleteOne()', async function() {
            const res = await Vector.
                deleteOne({}).
                sort({ $vector: { $meta: [1, 99] } });
            assert.equal(res.deletedCount, 1);

            const fromDb = await Vector.findOne({ name: 'Test vector 1' });
            assert.equal(fromDb, null);
        });

        it('contains vector options in listCollections() output with `explain`', async function() {
            const connection: StargateMongooseDriver.Connection = mongooseInstance.connection as unknown as StargateMongooseDriver.Connection;
            const collections = await connection.listCollections();
            const collection = collections.find(collection => collection.name === 'vector');
            assert.ok(collection, 'Collection named "vector" not found');
            assert.deepStrictEqual(collection.options, {
                vector: { dimension: 2, metric: 'cosine' }
            });
        });
    });
});<|MERGE_RESOLUTION|>--- conflicted
+++ resolved
@@ -21,9 +21,8 @@
 import { once } from 'events';
 import * as StargateMongooseDriver from '../../src/driver';
 import {randomUUID} from 'crypto';
-<<<<<<< HEAD
 import {OperationNotSupportedError} from '../../src/driver';
-import { Product, Cart, mongooseInstance } from '../mongooseFixtures';
+import { Product, Cart, mongooseInstance, productSchema } from '../mongooseFixtures';
 import { parseUri } from '../../src/driver/connection';
 import { FindCursor } from '@datastax/astra-db-ts';
 
@@ -34,11 +33,6 @@
     isCertified: Boolean,
     category: String
 });
-=======
-import {OperationNotSupportedError} from '@/src/driver';
-import { Product, Cart, mongooseInstance, productSchema } from '@/tests/mongooseFixtures';
-import { StargateServerError } from '@/src/client/httpClient';
->>>>>>> c6fc4397
 
 describe('Mongoose Model API level tests', async () => {
     afterEach(async () => {
@@ -62,7 +56,7 @@
             assert.strictEqual(savedRow.price, 10);
             assert.strictEqual(savedRow.isCertified, true);
             assert.strictEqual(savedRow.category, 'cat 1');
-            assert.strictEqual((savedRow as any).extraCol, undefined);
+            assert.strictEqual(savedRow.extraCol, undefined);
             //strict is false, so extraCol should be saved
             const saveResponseWithStrictFalse = await new Product({
                 name: 'Product 1',
@@ -203,7 +197,6 @@
             await product1.save();
             const error: Error | null = await Product.$where('this.name === "Product 1"').exec().then(() => null, error => error);
             assert.ok(error);
-<<<<<<< HEAD
             assert.strictEqual(error.errorDescriptors[0].message, 'Invalid filter expression: filter clause path (\'$where\') contains character(s) not allowed');
         });
         it('API ops tests db.dropCollection() and Model.createCollection()', async () => {
@@ -217,10 +210,6 @@
             await Product.createCollection();
             collections = await Product.db.listCollections().then(collections => collections.map(coll => coll.name));
             assert.ok(collections.includes(Product.collection.collectionName));
-=======
-            assert.ok(error instanceof StargateServerError);
-            assert.strictEqual(error.errors[0].message, 'Invalid filter expression: filter clause path (\'$where\') contains character(s) not allowed');
->>>>>>> c6fc4397
         });
         it('API ops tests Model.aggregate()', async () => {
             //Model.aggregate()
@@ -322,14 +311,14 @@
                 category: 'cat 1',
                 url: 'http://product1.com'
             });
-            assert.ok(!(regularProduct as any).url);
+            assert.ok(!regularProduct.url);
             await regularProduct.save();
             const regularProductSaved = await Product.findOne({name: 'Product 1'});
             assert.strictEqual(regularProductSaved!.name, 'Product 1');
             assert.strictEqual(regularProductSaved!.price, 10);
             assert.strictEqual(regularProductSaved!.isCertified, true);
             assert.strictEqual(regularProductSaved!.category, 'cat 1');
-            assert.ok(!(regularProductSaved as any).url);
+            assert.ok(!regularProductSaved.url);
             const onlineProduct = new OnlineProduct({
                 name: 'Product 2',
                 price: 10,
@@ -445,36 +434,21 @@
             const product1 = {_id: product1Id, name: 'Product 1', price: 10, isCertified: true, category: 'cat 2'};
             const product2 = {_id: product2Id, name: 'Product 2', price: 10, isCertified: true, category: 'cat 2'};
             const product3 = {_id: product3Id, name: 'Product 3', price: 10, isCertified: true, category: 'cat 1'};
-<<<<<<< HEAD
-            const insertResp: InsertManyResult<any> = await Product.insertMany([product1, product2, product3] , {ordered: true, rawResult: true});
-=======
             const insertResp: InsertManyResult<unknown> = await Product.insertMany([product1, product2, product3] , {ordered: true, rawResult: true});
-            assert.ok(insertResp.acknowledged);
->>>>>>> c6fc4397
             assert.strictEqual(insertResp.insertedCount, 3);
 
             let docs = [];
             for (let i = 0; i < 21; ++i) {
                 docs.push({ name: 'Test product ' + i, price: 10, isCertified: true });
             }
-<<<<<<< HEAD
-            const respOrdered: InsertManyResult<any> = await Product.insertMany(docs, { rawResult: true  });
-=======
-            const respOrdered: InsertManyResult<unknown> = await Product.insertMany(docs, { usePagination: true, rawResult: true  });
-            assert.ok(respOrdered.acknowledged);
->>>>>>> c6fc4397
+            const respOrdered: InsertManyResult<unknown> = await Product.insertMany(docs, { rawResult: true  });
             assert.strictEqual(respOrdered.insertedCount, 21);
 
             docs = [];
             for (let i = 0; i < 21; ++i) {
                 docs.push({ name: 'Test product ' + i, price: 10, isCertified: true });
             }
-<<<<<<< HEAD
-            const respUnordered: InsertManyResult<any> = await Product.insertMany(docs, { ordered: false, rawResult: true });
-=======
-            const respUnordered: InsertManyResult<unknown> = await Product.insertMany(docs, { usePagination: true, ordered: false, rawResult: true });
-            assert.ok(respUnordered.acknowledged);
->>>>>>> c6fc4397
+            const respUnordered: InsertManyResult<unknown> = await Product.insertMany(docs, { ordered: false, rawResult: true });
             assert.strictEqual(respUnordered.insertedCount, 21);
         });
         it.skip('API ops tests Model.insertMany() with returnDocumentResponses', async () => {
@@ -548,21 +522,9 @@
             const product2 = new Product({name: 'Product 2', price: 10, isCertified: true, category: 'cat 2'});
             const product3 = new Product({name: 'Product 3', price: 10, isCertified: true, category: 'cat 1'});
             await Product.insertMany([product1, product2, product3]);
-<<<<<<< HEAD
-            let error: OperationNotSupportedError | null = null;
-            try {
-                await Product.startSession();
-                await product1.deleteOne();
-            } catch(err: OperationNotSupportedError | any) {
-                error = err;
-            }
-            assert.ok(error);
-            assert.strictEqual(error?.message, 'startSession() Not Implemented');
-=======
             const error: Error | null = await Product.startSession().then(() => null, error => error);
             assert.ok(error instanceof OperationNotSupportedError);
             assert.strictEqual(error.message, 'startSession() Not Implemented');
->>>>>>> c6fc4397
         });
         it('API ops tests Model.syncIndexes()', async () => {
             const error: Error | null = await Product.syncIndexes().then(() => null, error => error);
@@ -638,24 +600,14 @@
         it('API ops tests Model.watch()', async () => {
             const product1 = new Product({name: 'Product 1', price: 10, isCertified: true, category: 'cat 2'});
             await product1.save();
-            await assert.throws(
+            assert.throws(
                 () => Product.watch().on('change', (change) => {
                     assert.strictEqual(change.operationType, 'delete');
                     assert.strictEqual(change.documentKey._id.toString(), product1._id.toString());
-<<<<<<< HEAD
                     changeStream.close();
-                });
-                await product1.deleteOne();
-            } catch(err: OperationNotSupportedError | any) {
-                error = err;
-            }
-            assert.ok(error);
-            assert.strictEqual(error?.message, 'watch() Not Implemented');
-=======
                 }),
                 { message: 'watch() Not Implemented' }
             );
->>>>>>> c6fc4397
         });
         it('API ops tests Model.where()', async () => {
             const product1 = new Product({name: 'Product 1', price: 10, isCertified: true, category: 'cat 2'});
@@ -706,6 +658,7 @@
         });
         it('API ops tests collection.runCommand()', async () => {
             const connection: StargateMongooseDriver.Connection = mongooseInstance.connection as unknown as StargateMongooseDriver.Connection;
+            // eslint-disable-next-line @typescript-eslint/no-explicit-any
             const res = await (connection.db.collection('carts') as any)._httpClient.executeCommand({ find: {} });
             assert.ok(Array.isArray(res.data.documents));
         });
