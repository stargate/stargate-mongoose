--- conflicted
+++ resolved
@@ -748,11 +748,6 @@
             });
             assert.ok(res.status.ok);
 
-<<<<<<< HEAD
-            const Bot = mongoose.model('Bot', new mongoose.Schema({ name: String }), 'bots');
-            await Bot.findOne();
-
-=======
             const Bot = mongoose.model('Bot', new mongoose.Schema({
                 name: String,
                 vector: [Number]
@@ -767,7 +762,6 @@
                     name: 'bots'
                 }
             });
->>>>>>> 1713dc92
             await mongoose.disconnect();
         });
     });
