--- conflicted
+++ resolved
@@ -783,14 +783,6 @@
 
         this.beforeEach(async function() {
             await mongooseInstance!.connection.dropCollection('vector');
-<<<<<<< HEAD
-=======
-            Vector = mongooseInstance!.model(
-                'Vector',
-                vectorSchema,
-                'vector'
-            );
->>>>>>> 96f14008
         
             await Vector.init();
             await Vector.create([
@@ -857,12 +849,7 @@
                 findOne({}).
                 orFail().
                 sort({ $vector: { $meta: [99, 1] } });
-<<<<<<< HEAD
             assert.deepStrictEqual(doc.name, 'Test vector 2');
-=======
-            //@ts-ignore
-            assert.deepStrictEqual(res.name, 'Test vector 2');
->>>>>>> 96f14008
 
             await assert.rejects(
                 Vector.find().limit(1001).sort({ $vector: { $meta: [99, 1] } }),
