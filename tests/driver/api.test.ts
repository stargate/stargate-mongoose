--- conflicted
+++ resolved
@@ -706,7 +706,6 @@
             // @ts-ignore
             assert.ok(databases.includes(mongooseInstance.connection.db.name));
         });
-<<<<<<< HEAD
         it('API ops tests createTable() dropTable() createIndex() dropIndex()', async function () {
             if (testClient.isAstra) {
                 return this.skip();
@@ -738,7 +737,7 @@
                 () => mongooseInstance!.connection.db.collection(name).insertOne({ id: 'test', age: 42 }),
                 /COLLECTION_NOT_EXIST/
             );
-=======
+        });
         it('API ops tests connection.runCommand()', async () => {
             const res = await mongooseInstance!.connection.runCommand({ findCollections: {} });
             assert.ok(res.status.collections.includes('carts'));
@@ -779,7 +778,6 @@
             });
             assert.ok(res.status.ok);
             await mongoose.disconnect();
->>>>>>> 937f40f5
         });
     });
 
