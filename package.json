--- conflicted
+++ resolved
@@ -54,15 +54,8 @@
     "test": "env TEST_DOC_DB=jsonapi ts-mocha --paths -p tsconfig.json tests/**/*.test.ts",
     "test-astra": "env TEST_DOC_DB=astra nyc ts-mocha --paths -p tsconfig.json tests/**/*.test.ts",
     "test-jsonapi": "env TEST_DOC_DB=jsonapi nyc ts-mocha --paths -p tsconfig.json tests/**/*.test.ts",
-<<<<<<< HEAD
-    "build": "tsc --project tsconfig.build.json && tscpaths -p tsconfig.build.json -s ./src -o ./dist",
+    "build": "npm run update-version-file && tsc --project tsconfig.build.json && tscpaths -p tsconfig.build.json -s ./src -o ./dist",
     "build:docs": "jsdoc2md -t APIReference.hbs --files src/**/*.ts --configure ./jsdoc2md.json > APIReference.md"
-=======
-    "preinstall": "npm run update-version-file",
-    "build": "npm run update-version-file && tsc --project tsconfig.build.json && tscpaths -p tsconfig.build.json -s ./src -o ./dist",
-    "build:docs": "jsdoc2md -t APIReference.hbs --files src/**/*.ts --configure ./jsdoc2md.json > APIReference.md",
-    "update-version-file": "node -p \"'export const LIB_NAME = ' + JSON.stringify(require('./package.json').name) + ';'\" > src/version.ts && node -p \"'export const LIB_VERSION = ' + JSON.stringify(require('./package.json').version) + ';'\" >> src/version.ts"
->>>>>>> 408bf6de
   },
   "bugs": {
     "url": "https://github.com/stargate/stargate-mongoose/issues"
