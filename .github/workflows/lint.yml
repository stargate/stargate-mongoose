--- conflicted
+++ resolved
@@ -14,11 +14,7 @@
       - name: Setting up the node version
         uses: actions/setup-node@v3
         with:
-<<<<<<< HEAD
-          node-version: 18.18.0
-=======
           node-version: 18.20.4
->>>>>>> c6fc4397
       - name: setup project
         run: npm i      
       - name: run lint
