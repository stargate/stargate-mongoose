name: Tests - stargate-mongoose
on:
  pull_request:
    branches:
      - main
  push:
    branches:
      - main
jobs:
  tests:
    runs-on: ubuntu-latest
    env:
      DATA_API_URI: http://localhost:8181/v1/testks1
      STARGATE_AUTH_URL: http://localhost:8081/v1/auth
      STARGATE_USERNAME: cassandra
      STARGATE_PASSWORD: cassandra
    steps:
<<<<<<< HEAD
      - name: disable and stop mono-xsp4.service
        run: |
          sudo systemctl stop mono-xsp4.service || true
          sudo systemctl disable mono-xsp4.service || true
=======
>>>>>>> 37c3fa31
      - uses: actions/checkout@v3
      - name: Set up Data API
        run: |
          chmod +x bin/start_data_api.sh
          bin/start_data_api.sh
      - name: Wait for services
        run: |
          while ! nc -z localhost 8181; do sleep 1; done
          while ! nc -z localhost 8081; do sleep 1; done
      - name: Setting up the node version
        uses: actions/setup-node@v3
        with:
          node-version: 18.18.0
      - name: setup project
        run: npm i
      - name: run tests
        run: |
          npm run test
  e2e:
    runs-on: ubuntu-latest
    needs: tests
    steps:
<<<<<<< HEAD
      - name: disable and stop mono-xsp4.service
        run: |
          sudo systemctl stop mono-xsp4.service || true
          sudo systemctl disable mono-xsp4.service || true
=======
>>>>>>> 37c3fa31
      - uses: actions/checkout@v3
      - name: Setting up the node version
        uses: actions/setup-node@v3
        with:
          node-version: 18.18.0
      - name: setup project
        run: npm i
      - name: build
        run: npm run build
      - name: pack
        run: node ./bin/create-tarball.js
      - name: install smoke test
        working-directory: ./tests/e2e
        run: npm install
      - name: run e2e smoke test
        working-directory: ./tests/e2e
        run: node .<|MERGE_RESOLUTION|>--- conflicted
+++ resolved
@@ -15,13 +15,6 @@
       STARGATE_USERNAME: cassandra
       STARGATE_PASSWORD: cassandra
     steps:
-<<<<<<< HEAD
-      - name: disable and stop mono-xsp4.service
-        run: |
-          sudo systemctl stop mono-xsp4.service || true
-          sudo systemctl disable mono-xsp4.service || true
-=======
->>>>>>> 37c3fa31
       - uses: actions/checkout@v3
       - name: Set up Data API
         run: |
@@ -44,13 +37,6 @@
     runs-on: ubuntu-latest
     needs: tests
     steps:
-<<<<<<< HEAD
-      - name: disable and stop mono-xsp4.service
-        run: |
-          sudo systemctl stop mono-xsp4.service || true
-          sudo systemctl disable mono-xsp4.service || true
-=======
->>>>>>> 37c3fa31
       - uses: actions/checkout@v3
       - name: Setting up the node version
         uses: actions/setup-node@v3
